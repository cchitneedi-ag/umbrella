--- conflicted
+++ resolved
@@ -405,7 +405,20 @@
         assert res == expected_result
 
     @pytest.mark.asyncio
-<<<<<<< HEAD
+    async def test_get_distance_in_commits(self):
+        expected_result = {
+            "behind_by": None,
+            "behind_by_commit": None,
+            "status": None,
+            "ahead_by": None,
+        }
+        handler = Bitbucket(
+            repo=dict(name="example-python", private=True),
+        )
+        res = await handler.get_distance_in_commits("branch", "commit")
+        assert res == expected_result
+
+    @pytest.mark.asyncio
     async def test_get_pull_rquest_files(self, valid_handler):
         handler = Bitbucket(
             repo=dict(name="test-repo"),
@@ -516,18 +529,4 @@
             with pytest.raises(TorngitClientError) as excinfo:
                 res = await handler.get_pull_request_files(4)
             assert excinfo.value.code == 403
-            assert excinfo.value.message == "Bitbucket API: Forbidden"
-=======
-    async def test_get_distance_in_commits(self):
-        expected_result = {
-            "behind_by": None,
-            "behind_by_commit": None,
-            "status": None,
-            "ahead_by": None,
-        }
-        handler = Bitbucket(
-            repo=dict(name="example-python", private=True),
-        )
-        res = await handler.get_distance_in_commits("branch", "commit")
-        assert res == expected_result
->>>>>>> 75205240
+            assert excinfo.value.message == "Bitbucket API: Forbidden"