--- conflicted
+++ resolved
@@ -26,19 +26,14 @@
 event_names = [
     "Coverage Report Passed",
     "Coverage Report Failed",
-<<<<<<< HEAD
     "Impact Analysis Related Entrypoints Sent",
     "Impact Analysis Critical Files Sent",
-]
-
-BLANK_SEGMENT_USER_ID = "-1"
-=======
     "Impact Analysis Betaprofiling in YAML",
     "Impact Analysis Betaprofiling removed from YAML",
     "Impact Analysis Show Critical Files in YAML",
     "Impact Analysis Show Critical Files removed from YAML",
 ]
->>>>>>> 1e003814
+
 
 
 def track_event(user_id, event_name, event_data={}, is_enterprise=False):
@@ -91,7 +86,7 @@
     analytics.identify(user_id, user_data)
 
 
-<<<<<<< HEAD
+
 def track_critical_files_sent(repoid, ownerid, commitid, pullid, is_enterprise):
     track_event(
         user_id=BLANK_SEGMENT_USER_ID,
@@ -102,18 +97,16 @@
             "commit_id": commitid,
             "pull_id": pullid,
         },
-=======
+
 def track_betaprofiling_added_in_YAML(repoid, ownerid, is_enterprise):
     track_event(
         user_id=BLANK_SEGMENT_USER_ID,
         event_name="Impact Analysis Betaprofiling in YAML",
         event_data={"repo_id": repoid, "repo_owner_id": ownerid},
->>>>>>> 1e003814
         is_enterprise=is_enterprise,
     )
 
 
-<<<<<<< HEAD
 def track_related_entrypoints_sent(repoid, ownerid, commitid, pullid, is_enterprise):
     track_event(
         user_id=BLANK_SEGMENT_USER_ID,
@@ -124,7 +117,7 @@
             "commit_id": commitid,
             "pull_id": pullid,
         },
-=======
+
 def track_betaprofiling_removed_from_YAML(repoid, ownerid, is_enterprise):
     track_event(
         user_id=BLANK_SEGMENT_USER_ID,
@@ -148,6 +141,5 @@
         user_id=BLANK_SEGMENT_USER_ID,
         event_name="Impact Analysis Show Critical Files removed from YAML",
         event_data={"repo_id": repoid, "repo_owner_id": ownerid},
->>>>>>> 1e003814
         is_enterprise=is_enterprise,
     )