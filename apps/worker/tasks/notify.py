import logging

from celery.exceptions import MaxRetriesExceededError, SoftTimeLimitExceeded
from redis.exceptions import LockError
from shared.celery_config import (
    new_user_activated_task_name,
    notify_task_name,
    status_set_error_task_name,
)
from shared.reports.readonly import ReadOnlyReport
from shared.torngit.exceptions import TorngitClientError, TorngitServerFailureError
from shared.yaml import UserYaml
from sqlalchemy.orm.session import Session

from app import celery_app
from database.enums import CommitErrorTypes, Decoration
from database.models import Commit, Pull
from helpers.exceptions import RepositoryWithoutValidBotError
from helpers.save_commit_error import save_commit_error
from services.activation import activate_user
from services.commit_status import RepositoryCIFilter
from services.comparison import ComparisonProxy
from services.comparison.types import Comparison, FullCommit
from services.decoration import determine_decoration_details
from services.notification import NotificationService
from services.redis import Redis, get_redis_connection
from services.report import ReportService
from services.repository import (
    EnrichedPull,
    fetch_and_update_pull_request_information_from_commit,
    get_repo_provider_service,
)
from services.yaml import get_current_yaml, read_yaml_field
from tasks.base import BaseCodecovTask

log = logging.getLogger(__name__)


class NotifyTask(BaseCodecovTask):

    name = notify_task_name

    throws = (SoftTimeLimitExceeded,)

    async def run_async(
        self,
        db_session: Session,
        *,
        repoid: int,
        commitid: str,
        current_yaml=None,
        empty_upload=None,
        **kwargs,
    ):
        redis_connection = get_redis_connection()
        if self.has_upcoming_notifies_according_to_redis(
            redis_connection, repoid, commitid
        ):
            log.info(
                "Not notifying because there are seemingly other jobs being processed yet",
                extra=dict(repoid=repoid, commitid=commitid),
            )
            return {
                "notified": False,
                "notifications": None,
                "reason": "has_other_notifies_coming",
            }
        notify_lock_name = f"notify_lock_{repoid}_{commitid}"
        try:
            lock_acquired = False
            with redis_connection.lock(
                notify_lock_name,
                timeout=max(80, self.hard_time_limit_task),
                blocking_timeout=10,
            ):
                lock_acquired = True
                return await self.run_async_within_lock(
                    db_session,
                    repoid=repoid,
                    commitid=commitid,
                    current_yaml=current_yaml,
                    empty_upload=empty_upload,
                    **kwargs,
                )
        except LockError as err:
            log.info(
                "Not notifying because there is another notification already happening",
                extra=dict(
                    repoid=repoid,
                    commitid=commitid,
                    error_type=type(err),
                    lock_acquired=lock_acquired,
                ),
            ),
            return {
                "notified": False,
                "notifications": None,
                "reason": "unobtainable_lock",
            }

    async def run_async_within_lock(
        self,
        db_session: Session,
        *,
        repoid: int,
        commitid: str,
        current_yaml=None,
        empty_upload=None,
        **kwargs,
    ):
        log.info("Starting notifications", extra=dict(commit=commitid, repoid=repoid))
        commits_query = db_session.query(Commit).filter(
            Commit.repoid == repoid, Commit.commitid == commitid
        )
        commit = commits_query.first()
        try:
            repository_service = get_repo_provider_service(commit.repository)
        except RepositoryWithoutValidBotError:
            save_commit_error(
                commit, error_code=CommitErrorTypes.REPO_BOT_INVALID.value
            )

            log.warning(
                "Unable to start notifications because repo doesn't have a valid bot",
                extra=dict(repoid=repoid, commit=commitid),
            )
            return {"notified": False, "notifications": None, "reason": "no_valid_bot"}
        if current_yaml is None:
            current_yaml = await get_current_yaml(commit, repository_service)
        else:
            current_yaml = UserYaml.from_dict(current_yaml)
        assert commit, "Commit not found in database."
        try:
            ci_results = await self.fetch_and_update_whether_ci_passed(
                repository_service, commit, current_yaml
            )
        except TorngitClientError as ex:
            log.info(
                "Unable to fetch CI results due to a client problem. Not notifying user",
                extra=dict(repoid=commit.repoid, commit=commit.commitid, code=ex.code),
            )
            return {
                "notified": False,
                "notifications": None,
                "reason": "not_able_fetch_ci_result",
            }
        except TorngitServerFailureError:
            log.info(
                "Unable to fetch CI results due to server issues. Not notifying user",
                extra=dict(repoid=commit.repoid, commit=commit.commitid),
            )
            return {
                "notified": False,
                "notifications": None,
                "reason": "server_issues_ci_result",
            }
        if self.should_wait_longer(current_yaml, commit, ci_results):
            log.info(
                "Not sending notifications yet because we are waiting for CI to finish",
                extra=dict(repoid=commit.repoid, commit=commit.commitid),
            )
            if commit.repository.using_integration or commit.repository.hookid:
                # rely on the webhook, but still retry in case we miss the webhook
                max_retries = 5
                countdown = (60 * 3) * 2**self.request.retries
            else:
                max_retries = 10
                countdown = 15 * 2**self.request.retries
            try:
                self.retry(max_retries=max_retries, countdown=countdown)
            except MaxRetriesExceededError:
                log.warning(
                    "Not attempting to retry notifications since we already retried too many times",
                    extra=dict(
                        repoid=commit.repoid,
                        commit=commit.commitid,
                        max_retries=max_retries,
                        next_countdown_would_be=countdown,
                        current_yaml=current_yaml.to_dict(),
                    ),
                )
                return {
                    "notified": False,
                    "notifications": None,
                    "reason": "too_many_retries",
                }
        report_service = ReportService(current_yaml)
        head_report = report_service.get_existing_report_for_commit(
            commit, report_class=ReadOnlyReport
        )
        if self.should_send_notifications(
            current_yaml, commit, ci_results, head_report
        ):
            log.info(
                "We are going to be sending notifications",
                extra=dict(
                    commit=commit.commitid,
                    repoid=commit.repoid,
                    current_yaml=current_yaml.to_dict(),
                ),
            )
            enriched_pull = await fetch_and_update_pull_request_information_from_commit(
                repository_service, commit, current_yaml
            )
            if enriched_pull and enriched_pull.database_pull:
                pull = enriched_pull.database_pull
                base_commit = self.fetch_pull_request_base(pull)
            else:
                pull = None
                base_commit = self.fetch_parent(commit)

            if base_commit is not None:
                base_report = report_service.get_existing_report_for_commit(
                    base_commit, report_class=ReadOnlyReport
                )
            else:
                base_report = None
<<<<<<< HEAD
            if head_report is None:
=======
            head_report = report_service.get_existing_report_for_commit(
                commit, report_class=ReadOnlyReport
            )
            if head_report is None and empty_upload is None:
>>>>>>> 137bf8a9
                return {
                    "notified": False,
                    "notifications": None,
                    "reason": "no_head_report",
                }

            notifications = await self.submit_third_party_notifications(
                current_yaml,
                base_commit,
                commit,
                base_report,
                head_report,
                enriched_pull,
                empty_upload,
            )
            log.info(
                "Notifications done",
                extra=dict(
                    notifications=notifications,
                    notification_count=len(notifications),
                    commit=commit.commitid,
                    repoid=commit.repoid,
                    pullid=pull.pullid if pull is not None else None,
                ),
            )
            db_session.commit()
            commit.notified = True
            db_session.commit()
            return {"notified": True, "notifications": notifications}
        else:
            log.info(
                "Not sending notifications at all",
                extra=dict(commit=commit.commitid, repoid=commit.repoid),
            )
            return {"notified": False, "notifications": None}

    def has_upcoming_notifies_according_to_redis(
        self, redis_connection: Redis, repoid: int, commitid: str
    ) -> bool:
        """Checks whether there are any jobs processing according to Redis right now and,
            therefore, whether more up-to-date notifications will come after this anyway

            It's very important to have this code be conservative against saying
                there are upcoming notifies already. The point of this code is to
                avoid extra notifications for efficiency purposes, but it is better
                to send extra notifications than to lack notifications

        Args:
            redis_connection (Redis): The redis connection we check against
            repoid (int): The repoid of the commit
            commitid (str): The commitid of the commit
        """
        upload_processing_lock_name = f"upload_processing_lock_{repoid}_{commitid}"
        if redis_connection.get(upload_processing_lock_name):
            return True
        return False

    async def submit_third_party_notifications(
        self,
        current_yaml: UserYaml,
        base_commit,
        commit,
        base_report,
        head_report,
        enriched_pull: EnrichedPull,
        empty_upload=None,
    ):
        comparison = ComparisonProxy(
            Comparison(
                head=FullCommit(commit=commit, report=head_report),
                enriched_pull=enriched_pull,
                base=FullCommit(commit=base_commit, report=base_report),
                current_yaml=current_yaml,
            )
        )

        decoration_type = self.determine_decoration_type_from_pull(
            enriched_pull, empty_upload
        )

        notifications_service = NotificationService(
            commit.repository, current_yaml, decoration_type
        )
        return await notifications_service.notify(comparison)

    def fetch_pull_request_base(self, pull: Pull) -> Commit:
        return pull.get_comparedto_commit()

    def fetch_parent(self, commit):
        db_session = commit.get_db_session()
        return (
            db_session.query(Commit)
            .filter_by(commitid=commit.parent_commit_id, repoid=commit.repoid)
            .first()
        )

    def should_send_notifications(self, current_yaml, commit, ci_passed, report):
        if (
            read_yaml_field(current_yaml, ("codecov", "require_ci_to_pass"), True)
            and ci_passed is False
        ):
            # we can exit, ci failed.
            self.app.tasks[status_set_error_task_name].apply_async(
                args=None,
                kwargs=dict(
                    repoid=commit.repoid, commitid=commit.commitid, message="CI failed."
                ),
            )
            log.info(
                "Not sending notifications because CI failed",
                extra=dict(repoid=commit.repoid, commit=commit.commitid),
            )
            return False

        # check the nuber of builds
        after_n_builds = read_yaml_field(
            current_yaml, ("codecov", "notify", "after_n_builds")
        )
        if after_n_builds:
            number_sessions = len(report.sessions) if report is not None else 0
            if after_n_builds > number_sessions:
                log.info(
                    "Not sending notifications because there arent enough builds",
                    extra=dict(
                        repoid=commit.repoid,
                        commit=commit.commitid,
                        after_n_builds=after_n_builds,
                        number_sessions=number_sessions,
                    ),
                )
                return False
        return True

    def should_wait_longer(self, current_yaml, commit, ci_results):
        return (
            read_yaml_field(current_yaml, ("codecov", "notify", "wait_for_ci"), True)
            and ci_results is None
        )

    def determine_decoration_type_from_pull(
        self,
        enriched_pull: EnrichedPull,
        empty_upload=None,
    ) -> Decoration:
        """
        Get and process decoration details and attempt auto activation if necessary
        """
        decoration_details = determine_decoration_details(enriched_pull, empty_upload)
        decoration_type = decoration_details.decoration_type

        if decoration_details.should_attempt_author_auto_activation:
            successful_activation = activate_user(
                enriched_pull.database_pull.get_db_session(),
                decoration_details.activation_org_ownerid,
                decoration_details.activation_author_ownerid,
            )
            if successful_activation:
                self.schedule_new_user_activated_task(
                    decoration_details.activation_org_ownerid,
                    decoration_details.activation_author_ownerid,
                )
                decoration_type = Decoration.standard
        return decoration_type

    def schedule_new_user_activated_task(self, org_ownerid, user_ownerid):
        celery_app.send_task(
            new_user_activated_task_name,
            args=None,
            kwargs=dict(org_ownerid=org_ownerid, user_ownerid=user_ownerid),
        )

    async def fetch_and_update_whether_ci_passed(
        self, repository_service, commit, current_yaml
    ):
        all_statuses = await repository_service.get_commit_statuses(commit.commitid)
        ci_state = all_statuses.filter(RepositoryCIFilter(current_yaml))
        if ci_state:
            # cannot use instead of "codecov/*" because
            # [bitbucket] appends the extra "codecov-" to the status
            # which becomes "codecov-codecov/patch"
            ci_state = ci_state - "codecov*"
        ci_passed = (
            True if ci_state.is_success else False if ci_state.is_failure else None
        )
        if ci_passed != commit.ci_passed:
            commit.ci_passed = ci_passed
        return ci_passed


RegisteredNotifyTask = celery_app.register_task(NotifyTask())
notify_task = celery_app.tasks[RegisteredNotifyTask.name]<|MERGE_RESOLUTION|>--- conflicted
+++ resolved
@@ -215,14 +215,10 @@
                 )
             else:
                 base_report = None
-<<<<<<< HEAD
-            if head_report is None:
-=======
             head_report = report_service.get_existing_report_for_commit(
                 commit, report_class=ReadOnlyReport
             )
             if head_report is None and empty_upload is None:
->>>>>>> 137bf8a9
                 return {
                     "notified": False,
                     "notifications": None,
