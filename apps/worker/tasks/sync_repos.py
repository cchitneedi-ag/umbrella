--- conflicted
+++ resolved
@@ -82,20 +82,8 @@
             log.warning("Unable to sync repos because another task is already doing it")
 
     async def sync_repos_using_integration(self, db_session, git, ownerid, username):
-<<<<<<< HEAD
         with metrics.timer(f"{metrics_scope}.sync_repos_using_integration.list_repos"):
-            repo_service_ids = await git.list_repos_using_installation(username)
-        if repo_service_ids:
-            repo_service_ids = list(map(str, repo_service_ids))
-            if repo_service_ids:
-                db_session.query(Repository).filter(
-                    Repository.ownerid == ownerid,
-                    Repository.service_id.in_(repo_service_ids),
-                    Repository.using_integration.isnot(True),
-                ).update(
-                    {Repository.using_integration: True}, synchronize_session=False
-=======
-        repos = await git.list_repos_using_installation(username)
+            repos = await git.list_repos_using_installation(username)
         if repos:
             service_ids = {repo["id"] for repo in repos}
             if service_ids:
@@ -113,7 +101,6 @@
                         )
                     )
                     .values(using_integration=True)
->>>>>>> dacafda4
                 )
                 result = db_session.execute(update_statement)
                 updated_service_ids = {r[0] for r in result.fetchall()}
