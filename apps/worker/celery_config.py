--- conflicted
+++ resolved
@@ -97,11 +97,8 @@
 send_email_task_name = "app.tasks.send_email.SendEmail"
 remove_webhook_task_name = "app.tasks.remove_webhook.RemoveOldHook"
 synchronize_task_name = "app.tasks.synchronize.Synchronize"
-<<<<<<< HEAD
 new_user_activated_task_name = "app.tasks.new_user_activated.NewUserActivated"
-=======
 add_to_sendgrid_list_task_name = "app.tasks.add_to_sendgrid_list.AddToSendgridList"
->>>>>>> c2acb17a
 
 task_annotations = {notify_task_name: {"soft_time_limit": 45, "time_limit": 60,}}
 
@@ -181,13 +178,10 @@
             "setup", "tasks", "synchronize", "queue", default=task_default_queue
         )
     },
-<<<<<<< HEAD
     new_user_activated_task_name: {
         "queue": get_config(
             "setup", "tasks", "new_user_activated", "queue", default=task_default_queue
         )
     },
-=======
     add_to_sendgrid_list_task_name: {"queue": task_default_queue},
->>>>>>> c2acb17a
 }