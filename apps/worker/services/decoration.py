import logging
<<<<<<< HEAD
from dataclasses import dataclass
=======
from enum import Enum
>>>>>>> c2acb17a
from sqlalchemy import func

from database.models import Owner
from database.enums import Decoration
from services.billing import is_pr_billing_plan
from services.repository import EnrichedPull

log = logging.getLogger(__name__)

# For more context on PR decorations, see here:
# https://codecovio.atlassian.net/wiki/spaces/ENG/pages/34603058/PR+based+Billing+Refactor


@dataclass
class DecorationDetails(object):
    decoration_type: Decoration
    reason: str
    should_attempt_author_auto_activation: bool = False
    activation_org_ownerid: int = None
    activation_author_ownerid: int = None


def determine_decoration_details(enriched_pull: EnrichedPull) -> dict:
    """
    Determine the decoration details from pull information. We also check if the pull author needs to be activated

    Returns:
        DecorationDetails: the decoration type and reason along with whether auto-activation of the author should be attempted
    """
    if enriched_pull:
        db_pull = enriched_pull.database_pull
        provider_pull = enriched_pull.provider_pull

        if not provider_pull:
            return DecorationDetails(
                decoration_type=Decoration.standard,
                reason="Can't determine PR author - no pull info from provider",
            )

        if db_pull.repository.private is False:
            # public repo or repo we arent certain is private should be standard
            return DecorationDetails(
                decoration_type=Decoration.standard, reason="Public repo",
            )

        org = db_pull.repository.owner

        db_session = db_pull.get_db_session()

        if org.service == "gitlab" and org.parent_service_id:
            # need to get root group so we can check plan info
            (gl_root_group,) = db_session.query(
                func.public.get_gitlab_root_group(org.ownerid)
            ).first()

            org = (
                db_session.query(Owner)
                .filter(Owner.ownerid == gl_root_group.get("ownerid"))
                .first()
            )

        if not is_pr_billing_plan(org.plan):
            return DecorationDetails(
                decoration_type=Decoration.standard, reason="Org not on PR plan",
            )

        pr_author = (
            db_session.query(Owner)
            .filter(
                Owner.service == org.service,
                Owner.service_id == provider_pull["author"]["id"],
            )
            .first()
        )

        if not pr_author:
            log.info(
                "PR author not found in database",
                extra=dict(
                    author_service=org.service,
                    author_service_id=provider_pull["author"]["id"],
                    author_username=provider_pull["author"]["username"],
                ),
            )
            return DecorationDetails(
                decoration_type=Decoration.upgrade,
                reason="PR author not found in database",
            )

        if pr_author.ownerid in org.plan_activated_users:
            return DecorationDetails(
                decoration_type=Decoration.standard,
                reason="User is currently activated",
            )

        if not org.plan_auto_activate:
            return DecorationDetails(
                decoration_type=Decoration.upgrade,
                reason="User must be manually activated",
            )
        else:
            return DecorationDetails(
                decoration_type=Decoration.upgrade,
                reason="User must be activated",
                should_attempt_author_auto_activation=True,
                activation_org_ownerid=org.ownerid,
                activation_author_ownerid=pr_author.ownerid,
            )
    return DecorationDetails(decoration_type=Decoration.standard, reason="No pull")<|MERGE_RESOLUTION|>--- conflicted
+++ resolved
@@ -1,9 +1,5 @@
 import logging
-<<<<<<< HEAD
 from dataclasses import dataclass
-=======
-from enum import Enum
->>>>>>> c2acb17a
 from sqlalchemy import func
 
 from database.models import Owner
