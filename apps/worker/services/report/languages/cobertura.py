--- conflicted
+++ resolved
@@ -37,14 +37,10 @@
                 timestamp = next(xml.iter("scoverage")).get("timestamp")
             except StopIteration:
                 timestamp = None
-<<<<<<< HEAD
         is_valid_timestamp = timestamp not in ["0"]
-        if timestamp and is_valid_timestamp and Date(timestamp) < read_yaml_field(yaml, ('codecov', 'max_report_age'), '12h ago'):
-=======
-        if timestamp and Date(timestamp) < read_yaml_field(
-            yaml, ("codecov", "max_report_age"), "12h ago"
-        ):
->>>>>>> 667d52a3
+        if timestamp and is_valid_timestamp and Date(timestamp) 
+            < read_yaml_field(yaml, ('codecov', 'max_report_age'), '12h ago'):
+
             # report expired over 12 hours ago
             raise ReportExpiredException("Cobertura report expired " + timestamp)
 
