--- conflicted
+++ resolved
@@ -308,13 +308,6 @@
         )
 
     async def build_message(self, comparison: Comparison) -> str:
-        with metrics.timer(
-<<<<<<< HEAD
-            "new_worker.services.notifications.notifiers.comment.get_pull"
-        ):
-            pull_dict = await self.repository_service.get_pull_request(
-                pullid=pull.pullid
-            )
         if self.should_use_upgrade_decoration():
             return self._create_upgrade_message(pull, pull_dict)
 
@@ -322,12 +315,7 @@
             "new_worker.services.notifications.notifiers.comment.get_diff"
         ):
             diff = await self.get_diff(comparison)
-=======
-            "new_worker.services.notifications.notifiers.comment.get_diff"
-        ):
-            diff = await self.get_diff(comparison)
         pull_dict = comparison.enriched_pull.provider_pull
->>>>>>> e79ae04d
         return self._create_message(comparison, diff, pull_dict)
 
     def _create_upgrade_message(self, db_pull, provider_pull):
