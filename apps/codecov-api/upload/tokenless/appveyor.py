import logging
import requests
from datetime import datetime, timedelta
from rest_framework.exceptions import NotFound
from requests.exceptions import ConnectionError, HTTPError
from upload.tokenless.base import BaseTokenlessUploadHandler

log = logging.getLogger(__name__)


class TokenlessAppveyorHandler(BaseTokenlessUploadHandler):
    def get_build(self):
        try:
            build = requests.get(
                "https://ci.appveyor.com/api/projects/{}/{}/build/{}".format(
                    *self.job.split("/", 2)
                ),
                headers={"Accept": "application/json", "User-Agent": "Codecov"},
            )
        except (ConnectionError, HTTPError) as e:
<<<<<<< HEAD
            log.error(
                f"HTTP error {e}",
=======
            log.warning(f"HTTP error {e}",
>>>>>>> 866cec31
                extra=dict(
                    commit=self.upload_params.get("commit"),
                    repo_name=self.upload_params.get("repo"),
                    job=self.upload_params.get("job"),
                    owner=self.upload_params.get("owner"),
                ),
            )
            raise NotFound(
                "Unable to locate build via Appveyor API. Please upload with the Codecov repository upload token to resolve issue."
            )

        if not build:
            raise NotFound(
                "Unable to locate build via Appveyor API. Please upload with the Codecov repository upload token to resolve issue."
            )

        return build.json()

    def verify(self):
        if not self.upload_params.get("job"):
            raise NotFound(
                'Missing "job" argument. Please upload with the Codecov repository upload token to resolve issue.'
            )

        self.job = (
            self.upload_params.get("job")
            if "/" in self.upload_params.get("job")
            else (
                f'{self.upload_params.get("owner")}/{self.upload_params.get("repo")}/{self.upload_params.get("job")}'
            )
        )

        self.job = self.job.replace("+", "%20").replace(" ", "%20")

        build = self.get_build()

        # validate build
        if not any(
            filter(
                lambda j: j["jobId"] == self.upload_params.get("build")
                and j.get("finished") is None,
                build["build"]["jobs"],
            )
        ):
            raise NotFound(
                "Build already finished, unable to accept new reports. Please upload with the Codecov repository upload token to resolve issue."
            )

        service = self.check_repository_type(build["project"]["repositoryType"])

        return service<|MERGE_RESOLUTION|>--- conflicted
+++ resolved
@@ -18,12 +18,8 @@
                 headers={"Accept": "application/json", "User-Agent": "Codecov"},
             )
         except (ConnectionError, HTTPError) as e:
-<<<<<<< HEAD
-            log.error(
+            log.warning(
                 f"HTTP error {e}",
-=======
-            log.warning(f"HTTP error {e}",
->>>>>>> 866cec31
                 extra=dict(
                     commit=self.upload_params.get("commit"),
                     repo_name=self.upload_params.get("repo"),
