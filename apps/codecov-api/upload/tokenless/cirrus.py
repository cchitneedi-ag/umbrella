--- conflicted
+++ resolved
@@ -40,12 +40,8 @@
                 headers={"Content-Type": "application/json", "User-Agent": "Codecov"},
             )
         except (ConnectionError, HTTPError) as e:
-<<<<<<< HEAD
-            log.error(
+            log.warning(
                 f"Request error {e}",
-=======
-            log.warning(f"Request error {e}",
->>>>>>> 866cec31
                 extra=dict(
                     build=self.upload_params["build"],
                     commit=self.upload_params["commit"],
@@ -59,13 +55,8 @@
             )
 
         build = response.json()
-<<<<<<< HEAD
         if "errors" in build or build.get("data") is None:
-            log.error(
-=======
-        if 'errors' in build or build.get('data') is None:
             log.warning(
->>>>>>> 866cec31
                 "Build Error",
                 extra=dict(
                     build=self.upload_params["build"],
@@ -137,7 +128,6 @@
             )
 
         # Check if current status is correct
-<<<<<<< HEAD
         if build.get("status") != "EXECUTING":
             finishTimestamp = (
                 build.get("buildCreatedTimestamp")
@@ -146,19 +136,8 @@
             )
             now = time.time()
             if now > finishTimestamp:
-                log.error(
+                log.warning(
                     f"Cirrus run is stale",
-=======
-        if build.get('status') != 'EXECUTING':
-           finishTimestamp = (
-               build.get('buildCreatedTimestamp') +
-               build.get('durationInSeconds') +
-               (4 * 60)  # Add 4 minutes buffer
-           )
-           now = time.time()
-           if now > finishTimestamp:
-                log.warning(f"Cirrus run is stale",
->>>>>>> 866cec31
                     extra=dict(
                         build_info=build,
                         commit=commit,
