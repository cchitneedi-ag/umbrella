import uuid
from unittest.mock import patch

import pytest
from django.urls import reverse
from rest_framework.exceptions import ValidationError
from rest_framework.test import APIClient

from core.tests.factories import CommitFactory, RepositoryFactory
from reports.models import CommitReport
from reports.tests.factories import UploadFactory
from upload.views.uploads import UploadViews


def test_uploads_get_not_allowed(client):
    url = reverse("new_upload.uploads", args=["the-repo", "commit-sha", "report-id"])
    assert url == "/upload/the-repo/commits/commit-sha/reports/report-id/uploads"
    res = client.get(url)
    assert res.status_code == 405


def test_get_repo(db):
    repository = RepositoryFactory(name="the_repo", author__username="codecov")
    repository.save()
    upload_views = UploadViews()
    upload_views.kwargs = dict(repo=repository.name)
    recovered_repo = upload_views.get_repo()
    assert recovered_repo == repository


@patch("shared.metrics.metrics.incr")
def test_get_repo_error(mock_metrics, db):
    upload_views = UploadViews()
    upload_views.kwargs = dict(repo="repo_missing")
    with pytest.raises(ValidationError) as exp:
        upload_views.get_repo()
    assert exp.match("Repository not found")
    mock_metrics.assert_called_once_with("uploads.rejected", 1)


def test_get_commit(db):
    repository = RepositoryFactory(name="the_repo", author__username="codecov")
    commit = CommitFactory(repository=repository)
    repository.save()
    commit.save()
    upload_views = UploadViews()
    upload_views.kwargs = dict(repo=repository.name, commit_sha=commit.commitid)
    recovered_commit = upload_views.get_commit(repository)
    assert recovered_commit == commit


@patch("shared.metrics.metrics.incr")
def test_get_commit_error(mock_metrics, db):
    repository = RepositoryFactory(name="the_repo", author__username="codecov")
    repository.save()
    upload_views = UploadViews()
    upload_views.kwargs = dict(repo=repository.name, commit_sha="missing_commit")
    with pytest.raises(ValidationError) as exp:
        upload_views.get_commit(repository)
    assert exp.match("Commit SHA not found")
    mock_metrics.assert_called_once_with("uploads.rejected", 1)


def test_get_report(db):
    repository = RepositoryFactory(name="the_repo", author__username="codecov")
    commit = CommitFactory(repository=repository)
    report = CommitReport(commit=commit)
    repository.save()
    commit.save()
    report.save()
    upload_views = UploadViews()
    upload_views.kwargs = dict(
        repo=repository.name, commit_sha=commit.commitid, reportid=report.external_id
    )
    recovered_report = upload_views.get_report(commit)
    assert recovered_report == report


@patch("shared.metrics.metrics.incr")
def test_get_report_error(mock_metrics, db):
    repository = RepositoryFactory(name="the_repo", author__username="codecov")
    commit = CommitFactory(repository=repository)
    repository.save()
    commit.save()
    upload_views = UploadViews()
    report_uuid = uuid.uuid4()
    upload_views.kwargs = dict(
        repo=repository.name, commit_sha=commit.commitid, reportid=report_uuid
    )
    with pytest.raises(ValidationError) as exp:
        upload_views.get_report(commit)
        mock_metrics.assert_called_once_with("uploads.rejected", 1)
    assert exp.match("Report not found")


@patch("shared.metrics.metrics.incr")
def test_uploads_post_empty(mock_metrics, db, mocker, mock_redis):
    presigned_put_mock = mocker.patch(
        "services.archive.StorageService.create_presigned_put",
        return_value="presigned put",
    )
    upload_task_mock = mocker.patch(
        "upload.views.uploads.UploadViews.trigger_upload_task", return_value=True
    )
    repository = RepositoryFactory(name="the_repo", author__username="codecov")
    commit = CommitFactory(repository=repository)
    commit_report = CommitReport.objects.create(commit=commit)
    repository.save()
    commit_report.save()

    owner = repository.author
    client = APIClient()
    client.force_authenticate(user=owner)
    url = reverse(
        "new_upload.uploads",
        args=[repository.name, commit.commitid, commit_report.external_id],
    )
    response = client.post(
        url,
        {"state": "uploaded"},
        format="json",
    )
    response_json = response.json()
    assert response.status_code == 201
    assert all(
        map(
            lambda x: x in response_json.keys(),
            ["external_id", "created_at", "raw_upload_location"],
        )
    )
<<<<<<< HEAD
    presigned_put_mock.assert_called()
    upload_task_mock.assert_called()


def test_trigger_upload_task(db, mocker):
    upload_views = UploadViews()
    repo = RepositoryFactory.create()
    upload = UploadFactory.create()
    commitid = "commit id"
    mocked_redis = mocker.patch("upload.views.uploads.get_redis_connection")
    mocked_dispatched_task = mocker.patch("upload.views.uploads.dispatch_upload_task")
    upload_views.trigger_upload_task(repo, commitid, upload)
    mocked_redis.assert_called()
    mocked_dispatched_task.assert_called()
=======
    mock_metrics.assert_called_once_with("uploads.accepted", 1)
    presigned_put_mock.assert_called()
>>>>>>> 1522ca2e
<|MERGE_RESOLUTION|>--- conflicted
+++ resolved
@@ -128,7 +128,7 @@
             ["external_id", "created_at", "raw_upload_location"],
         )
     )
-<<<<<<< HEAD
+    mock_metrics.assert_called_once_with("uploads.accepted", 1)
     presigned_put_mock.assert_called()
     upload_task_mock.assert_called()
 
@@ -142,8 +142,4 @@
     mocked_dispatched_task = mocker.patch("upload.views.uploads.dispatch_upload_task")
     upload_views.trigger_upload_task(repo, commitid, upload)
     mocked_redis.assert_called()
-    mocked_dispatched_task.assert_called()
-=======
-    mock_metrics.assert_called_once_with("uploads.accepted", 1)
-    presigned_put_mock.assert_called()
->>>>>>> 1522ca2e
+    mocked_dispatched_task.assert_called()