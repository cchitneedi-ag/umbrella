--- conflicted
+++ resolved
@@ -3,16 +3,12 @@
 from rest_framework.exceptions import ValidationError, NotFound
 from django.core.exceptions import ObjectDoesNotExist
 
-<<<<<<< HEAD
 from core.models import Repository, Commit
 from codecov_auth.models import Owner
 from utils.config import get_config
 from .constants import ci, global_upload_token_providers
 
 is_pull_noted_in_branch = re.compile(r".*(pull|pr)\/(\d+).*")
-=======
-from .constants import ci
->>>>>>> 47ae1737
 
 
 def parse_params(data):
@@ -21,17 +17,11 @@
     """
 
     # filter out empty values from the data; this makes parsing and setting defaults a bit easier
-<<<<<<< HEAD
-    filtered_data = {
-        key: value for key, value in data.items() if value not in [None, ""]
-    }
-
-    global_tokens = get_global_tokens()
-=======
     non_empty_data = {
         key: value for key, value in data.items() if value not in [None, ""]
     }
->>>>>>> 47ae1737
+
+    global_tokens = get_global_tokens()
 
     params_schema = {
         "version": {"type": "string", "required": True, "allowed": ["v2", "v4"]},
@@ -42,27 +32,18 @@
             "regex": r"^\d+:\w{12}|\w{40}$",
             "coerce": lambda value: value.lower(),
         },
-<<<<<<< HEAD
         "_did_change_merge_commit": {"type": "boolean"},
-        "slug": {"type": "string", "regex": r"^[\w\-\.]{1,255}\/[\w\-\.]{1,255}$"},
-        # owner username, we set this by parsing the value of "slug" if provided
-=======
         "slug": {"type": "string", "regex": r"^[\w\-\.\~\/]+\/[\w\-\.]{1,255}$"},
         # owner username, we set this by splitting the value of "slug" on "/" if provided
->>>>>>> 47ae1737
         "owner": {
             "type": "string",
             "nullable": True,
             "default_setter": (
-<<<<<<< HEAD
-                lambda document: document.get("slug").rsplit("/", 1)[0]
-=======
                 lambda document: document.get("slug")
                 .rsplit("/", 1)[0]
                 .replace(
                     "/", ":"
                 )  # we use ':' as separator for gitlab subgroups internally
->>>>>>> 47ae1737
                 if document.get("slug")
                 and len(document.get("slug").rsplit("/", 1)) == 2
                 else None
@@ -82,7 +63,6 @@
         # repository upload token
         "token": {
             "type": "string",
-<<<<<<< HEAD
             "anyof": [
                 {"regex": r"^[0-9a-f]{8}(-?[0-9a-f]{4}){3}-?[0-9a-f]{12}$"},
                 {"allowed": list(global_tokens.keys())},
@@ -95,14 +75,10 @@
                 if document.get("token") and document.get("token") in global_tokens
                 else False
             ),
-=======
-            "regex": r"^[0-9a-f]{8}(-?[0-9a-f]{4}){3}-?[0-9a-f]{12}$",
->>>>>>> 47ae1737
         },
         # name of the CI service used, must be a name in the list of CI services we support
         "service": {
             "type": "string",
-<<<<<<< HEAD
             "nullable": True,
             "allowed": list(ci.keys()) + list(global_tokens.values()),
             "coerce": (
@@ -113,12 +89,6 @@
                 if document.get("using_global_token")
                 else None
             ),
-=======
-            "allowed": list(ci.keys()),
-            "coerce": (
-                lambda value: "travis" if value == "travis-org" else value,
-            ),  # if "travis-org" was passed as the service rename it to "travis" before validating
->>>>>>> 47ae1737
         },
         # pull request number
         # if a value is passed to the "pull_request" field and not to "pr", we'll use that to set the value of this field
@@ -145,7 +115,6 @@
         },
         "build_url": {"type": "string", "regex": r"^https?\:\/\/(.{,100})",},
         "flags": {"type": "string", "regex": r"^[\w\.\-\,]+$",},
-<<<<<<< HEAD
         "branch": {
             "type": "string",
             "nullable": True,
@@ -154,13 +123,6 @@
                 if value == "HEAD"
                 # if prefixed with "origin/" or "refs/heads", the prefix will be removed
                 else value[7:]
-=======
-        # if prefixed with "origin/" or "refs/heads", the prefix will be removed
-        "branch": {
-            "type": "string",
-            "coerce": (
-                lambda value: value[7:]
->>>>>>> 47ae1737
                 if value[:7] == "origin/"
                 else value[11:]
                 if value[:11] == "refs/heads/"
@@ -190,16 +152,12 @@
         "s3": {"type": "integer"},
         "yaml": {"type": "string"},
         "url": {"type": "string"},
-<<<<<<< HEAD
         "parent": {"type": "string"},
-=======
->>>>>>> 47ae1737
         "root": {"type": "string",},  # deprecated
     }
 
     v = Validator(params_schema, allow_unknown=True)
-<<<<<<< HEAD
-    if not v.validate(filtered_data):
+    if not v.validate(non_empty_data):
         raise ValidationError(v.errors)
 
     # return validated data, including coerced values
@@ -281,11 +239,4 @@
         for service in global_upload_token_providers
         if get_config(service, "global_upload_token")
     }
-    return tokens
-=======
-    if not v.validate(non_empty_data):
-        raise ValidationError(v.errors)
-
-    # return validated data, including coerced values
-    return v.document
->>>>>>> 47ae1737
+    return tokens