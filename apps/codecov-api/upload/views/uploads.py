import logging

<<<<<<< HEAD
from django.forms import ValidationError
from django.http import HttpRequest, HttpResponseNotAllowed, HttpResponseNotFound
from django.utils import timezone
=======
from django.http import HttpRequest, HttpResponseNotAllowed
from django.utils import timezone
from rest_framework.exceptions import ValidationError
>>>>>>> 1e7c55e7
from rest_framework.generics import ListCreateAPIView
from rest_framework.permissions import AllowAny, BasePermission
from shared.metrics import metrics

from core.models import Commit, Repository
from reports.models import CommitReport
from services.archive import ArchiveService, MinioEndpoints
from upload.serializers import UploadSerializer

from core.models import Commit, Repository
from reports.models import CommitReport
from services.archive import ArchiveService, MinioEndpoints
from upload.serializers import UploadSerializer

log = logging.getLogger(__name__)


class UploadViews(ListCreateAPIView):
    serializer_class = UploadSerializer
    permission_classes = [
        # TODO: implement the correct permissions
        AllowAny,
    ]

    def perform_create(self, serializer):
        repository = self.get_repo()
<<<<<<< HEAD
        commit = self.get_commit()
        report = self.get_report()
=======
        commit = self.get_commit(repository)
        report = self.get_report(commit)
>>>>>>> 1e7c55e7
        archive_service = ArchiveService(repository)
        path = MinioEndpoints.raw.get_path(
            version="v4",
            date=timezone.now().strftime("%Y-%m-%d"),
            repo_hash=archive_service.storage_hash,
            commit_sha=commit.commitid,
            reportid=report.external_id,
        )
        instance = serializer.save(storage_path=path, report_id=report.id)
<<<<<<< HEAD
        metrics.incr("uploads.accepted", 1)
=======
>>>>>>> 1e7c55e7
        return instance

    def list(self, request: HttpRequest, repo: str, commit_sha: str, reportid: str):
        return HttpResponseNotAllowed(permitted_methods=["POST"])

    def get_repo(self) -> Repository:
        # TODO this is not final - how is getting the repo is still in discuss
        repoid = self.kwargs["repo"]
        try:
            repository = Repository.objects.get(name=repoid)
            return repository
        except Repository.DoesNotExist:
<<<<<<< HEAD
            metrics.incr("uploads.rejected", 1)
            raise ValidationError(f"Repository {repoid} not found")

    def get_commit(self) -> Commit:
        commit_sha = self.kwargs["commit_sha"]
        repository = self.get_repo()
        try:
            commit = Commit.objects.get(
                commitid=commit_sha, repository__repoid=repository.repoid
            )
            return commit
        except Commit.DoesNotExist:
            metrics.incr("uploads.rejected", 1)
            raise ValidationError(f"Commit {commit_sha} not found")

    def get_report(self) -> CommitReport:
        report_id = self.kwargs["reportid"]
        commit = self.get_commit()
=======
            raise ValidationError(detail="Repository not found")

    def get_commit(self, repo: Repository) -> Commit:
        commit_sha = self.kwargs["commit_sha"]
        try:
            commit = Commit.objects.get(
                commitid=commit_sha, repository__repoid=repo.repoid
            )
            return commit
        except Commit.DoesNotExist:
            raise ValidationError(
                detail="Commit SHA not found",
            )

    def get_report(self, commit: Commit) -> CommitReport:
        report_id = self.kwargs["reportid"]
>>>>>>> 1e7c55e7
        try:
            report = CommitReport.objects.get(
                external_id__exact=report_id, commit__commitid=commit.commitid
            )
            return report
        except CommitReport.DoesNotExist:
<<<<<<< HEAD
            metrics.incr("uploads.rejected", 1)
            raise ValidationError(f"Report {report_id} not found")
=======
            raise ValidationError(
                detail="Report not found",
            )
>>>>>>> 1e7c55e7
<|MERGE_RESOLUTION|>--- conflicted
+++ resolved
@@ -1,22 +1,11 @@
 import logging
 
-<<<<<<< HEAD
 from django.forms import ValidationError
 from django.http import HttpRequest, HttpResponseNotAllowed, HttpResponseNotFound
 from django.utils import timezone
-=======
-from django.http import HttpRequest, HttpResponseNotAllowed
-from django.utils import timezone
-from rest_framework.exceptions import ValidationError
->>>>>>> 1e7c55e7
 from rest_framework.generics import ListCreateAPIView
 from rest_framework.permissions import AllowAny, BasePermission
 from shared.metrics import metrics
-
-from core.models import Commit, Repository
-from reports.models import CommitReport
-from services.archive import ArchiveService, MinioEndpoints
-from upload.serializers import UploadSerializer
 
 from core.models import Commit, Repository
 from reports.models import CommitReport
@@ -28,6 +17,7 @@
 
 class UploadViews(ListCreateAPIView):
     serializer_class = UploadSerializer
+    serializer_class = UploadSerializer
     permission_classes = [
         # TODO: implement the correct permissions
         AllowAny,
@@ -35,13 +25,8 @@
 
     def perform_create(self, serializer):
         repository = self.get_repo()
-<<<<<<< HEAD
         commit = self.get_commit()
         report = self.get_report()
-=======
-        commit = self.get_commit(repository)
-        report = self.get_report(commit)
->>>>>>> 1e7c55e7
         archive_service = ArchiveService(repository)
         path = MinioEndpoints.raw.get_path(
             version="v4",
@@ -51,10 +36,7 @@
             reportid=report.external_id,
         )
         instance = serializer.save(storage_path=path, report_id=report.id)
-<<<<<<< HEAD
         metrics.incr("uploads.accepted", 1)
-=======
->>>>>>> 1e7c55e7
         return instance
 
     def list(self, request: HttpRequest, repo: str, commit_sha: str, reportid: str):
@@ -67,7 +49,6 @@
             repository = Repository.objects.get(name=repoid)
             return repository
         except Repository.DoesNotExist:
-<<<<<<< HEAD
             metrics.incr("uploads.rejected", 1)
             raise ValidationError(f"Repository {repoid} not found")
 
@@ -86,35 +67,11 @@
     def get_report(self) -> CommitReport:
         report_id = self.kwargs["reportid"]
         commit = self.get_commit()
-=======
-            raise ValidationError(detail="Repository not found")
-
-    def get_commit(self, repo: Repository) -> Commit:
-        commit_sha = self.kwargs["commit_sha"]
-        try:
-            commit = Commit.objects.get(
-                commitid=commit_sha, repository__repoid=repo.repoid
-            )
-            return commit
-        except Commit.DoesNotExist:
-            raise ValidationError(
-                detail="Commit SHA not found",
-            )
-
-    def get_report(self, commit: Commit) -> CommitReport:
-        report_id = self.kwargs["reportid"]
->>>>>>> 1e7c55e7
         try:
             report = CommitReport.objects.get(
                 external_id__exact=report_id, commit__commitid=commit.commitid
             )
             return report
         except CommitReport.DoesNotExist:
-<<<<<<< HEAD
             metrics.incr("uploads.rejected", 1)
-            raise ValidationError(f"Report {report_id} not found")
-=======
-            raise ValidationError(
-                detail="Report not found",
-            )
->>>>>>> 1e7c55e7
+            raise ValidationError(f"Report {report_id} not found")