--- conflicted
+++ resolved
@@ -2,11 +2,8 @@
 
 build:
 	docker build -f Dockerfile . -t codecov/api:latest --build-arg SSH_PRIVATE_KEY="${ssh_private_key}"
-<<<<<<< HEAD
-=======
 
 standalone: build
->>>>>>> d7525d45
 	$(MAKE) -C worker build
 
 test:
