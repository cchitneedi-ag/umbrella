import logging

from asgiref.sync import SyncToAsync
from django.conf import settings
from django.db import close_old_connections
from django.db.models import Field, Lookup

log = logging.getLogger(__name__)


class DatabaseRouter:
    """
    A router to control all database operations on models across multiple databases.
    https://docs.djangoproject.com/en/4.0/topics/db/multi-db/#automatic-database-routing
    """

    def db_for_read(self, model, **hints):
        if model._meta.app_label == "timeseries":
            if settings.TIMESERIES_DATABASE_READ_REPLICA_ENABLED:
                return "timeseries_read"
            else:
                return "timeseries"
        else:
            if settings.DATABASE_READ_REPLICA_ENABLED:
                return "default_read"
            else:
                return "default"

    def db_for_write(self, model, **hints):
        if model._meta.app_label == "timeseries":
            return "timeseries"
        else:
            return "default"

    def allow_migrate(self, db, app_label, model_name=None, **hints):
        if db == "timeseries" and not settings.TIMESERIES_ENABLED:
            log.warning("Skipping timeseries migration")
            return False

<<<<<<< HEAD
        if db == "default_read":
            log.warning("Skipping migration of read-only database")
            return False

        if app_label == "timeseries":
            return db == "timeseries"
        else:
            return db == "default"
=======
        return db == self.databases.get(app_label, "default")


@Field.register_lookup
class IsNot(Lookup):
    lookup_name = "isnot"

    def as_sql(self, compiler, connection):
        lhs, lhs_params = self.process_lhs(compiler, connection)
        rhs, rhs_params = self.process_rhs(compiler, connection)
        params = lhs_params + rhs_params
        return "%s is not %s" % (lhs, rhs), params


class DatabaseSyncToAsync(SyncToAsync):
    """
    SyncToAsync version that cleans up old database connections.
    """

    def thread_handler(self, loop, *args, **kwargs):
        close_old_connections()
        try:
            return super().thread_handler(loop, *args, **kwargs)
        finally:
            close_old_connections()


sync_to_async = DatabaseSyncToAsync
>>>>>>> 83cf222c
<|MERGE_RESOLUTION|>--- conflicted
+++ resolved
@@ -36,18 +36,13 @@
         if db == "timeseries" and not settings.TIMESERIES_ENABLED:
             log.warning("Skipping timeseries migration")
             return False
-
-<<<<<<< HEAD
         if db == "default_read":
             log.warning("Skipping migration of read-only database")
             return False
-
         if app_label == "timeseries":
             return db == "timeseries"
         else:
             return db == "default"
-=======
-        return db == self.databases.get(app_label, "default")
 
 
 @Field.register_lookup
@@ -74,5 +69,4 @@
             close_old_connections()
 
 
-sync_to_async = DatabaseSyncToAsync
->>>>>>> 83cf222c
+sync_to_async = DatabaseSyncToAsync