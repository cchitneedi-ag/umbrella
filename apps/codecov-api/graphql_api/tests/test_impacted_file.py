import hashlib
from dataclasses import dataclass
from unittest.mock import PropertyMock, patch

from django.test import TransactionTestCase
from shared.torngit.exceptions import (
    TorngitClientGeneralError,
    TorngitObjectNotFoundError,
)

from codecov_auth.tests.factories import OwnerFactory
from compare.models import CommitComparison
from compare.tests.factories import CommitComparisonFactory
from core.tests.factories import CommitFactory, PullFactory, RepositoryFactory
from services.comparison import ComparisonReport, ImpactedFile, MissingComparisonReport

from .helper import GraphQLTestHelper

query_impacted_files = """
query ImpactedFiles(
    $org: String!
    $repo: String!
    $commit: String!
) {
    owner(username: $org) {
        repository(name: $repo) {
            ... on Repository {
                commit(id: $commit) {
                    compareWithParent {
                        ... on Comparison {
                            impactedFilesCount
                            indirectChangedFilesCount
                            impactedFiles {
                                fileName
                                headName
                                baseName
                                isNewFile
                                isRenamedFile
                                isDeletedFile
                                isCriticalFile
                                baseCoverage {
                                    percentCovered
                                }
                                headCoverage {
                                    percentCovered
                                }
                                patchCoverage {
                                    percentCovered
                                }
                                changeCoverage
                                    missesInComparison
                                }
                            }
                        }
                    }
                }
<<<<<<< HEAD
=======
                changeCoverage
                missesCount
>>>>>>> 637af112
            }
        }
    }
"""

query_direct_changed_files_count = """
query ImpactedFiles(
    $org: String!
    $repo: String!
    $commit: String!
) {
    owner(username: $org) {
        repository(name: $repo) {
            ... on Repository {
                commit(id: $commit) {
                    compareWithParent {
                        ... on Comparison {
                            directChangedFilesCount
                        }
                    }
                }
            }
        }
    }
}
"""

query_impacted_file_through_pull = """
query ImpactedFile(
    $org: String!
    $repo: String!
    $pull: Int!
    $path: String!
    $filters: SegmentsFilters
) {
    owner(username: $org) {
        repository(name: $repo) {
            ... on Repository {
                pull(id: $pull) {
                    compareWithBase {
                        ... on Comparison {
                            state
                            impactedFile(path: $path) {
                                headName
                                baseName
                                hashedPath
                                baseCoverage {
                                    percentCovered
                                }
                                headCoverage {
                                    percentCovered
                                }
                                patchCoverage {
                                    percentCovered
                                }
                                segments(filters: $filters) {
                                    ... on SegmentComparisons {
                                        results {
                                            hasUnintendedChanges
                                        }
                                    }
                                    ... on ResolverError {
                                        message
                                    }
                                }
                            }
                        }
                    }
                }
            }
        }
    }
}
"""
mock_data_from_archive = """
{
    "files": [{
        "head_name": "fileA",
        "base_name": "fileA",
        "head_coverage": {
            "hits": 12,
            "misses": 1,
            "partials": 1,
            "branches": 3,
            "sessions": 0,
            "complexity": 0,
            "complexity_total": 0,
            "methods": 5
        },
        "base_coverage": {
            "hits": 5,
            "misses": 6,
            "partials": 1,
            "branches": 2,
            "sessions": 0,
            "complexity": 0,
            "complexity_total": 0,
            "methods": 4
        },
        "added_diff_coverage": [
            [9,"h"],
            [10,"m"]
        ],
        "unexpected_line_changes": []
      },
      {
        "head_name": "fileB",
        "base_name": "fileB",
        "head_coverage": {
            "hits": 12,
            "misses": 1,
            "partials": 1,
            "branches": 3,
            "sessions": 0,
            "complexity": 0,
            "complexity_total": 0,
            "methods": 5
        },
        "base_coverage": {
            "hits": 5,
            "misses": 6,
            "partials": 1,
            "branches": 2,
            "sessions": 0,
            "complexity": 0,
            "complexity_total": 0,
            "methods": 4
        },
        "added_diff_coverage": [
            [9,"h"],
            [10,"h"],
            [13,"h"],
            [14,"h"],
            [15,"h"],
            [16,"m"],
            [17,"h"]
        ],
        "unexpected_line_changes": [[[1, "h"], [1, "m"]]]
    }]
}
"""


@dataclass
class MockSegment:
    has_diff_changes: bool = False
    has_unintended_changes: bool = False


class MockFileComparison(object):
    def __init__(self):
        self.segments = [
            MockSegment(has_unintended_changes=True, has_diff_changes=False),
            MockSegment(has_unintended_changes=False, has_diff_changes=True),
            MockSegment(has_unintended_changes=True, has_diff_changes=True),
        ]


class TestImpactedFile(GraphQLTestHelper, TransactionTestCase):
    def setUp(self):
        self.org = OwnerFactory(username="codecov")
        self.repo = RepositoryFactory(author=self.org, name="gazebo", private=False)
        self.author = OwnerFactory()
        self.parent_commit = CommitFactory(repository=self.repo)
        self.commit = CommitFactory(
            repository=self.repo,
            totals={"c": "12", "diff": [0, 0, 0, 0, 0, "14"]},
            parent_commit_id=self.parent_commit.commitid,
        )
        self.pull = PullFactory(
            pullid=44,
            repository=self.commit.repository,
            head=self.commit.commitid,
            base=self.parent_commit.commitid,
            compared_to=self.parent_commit.commitid,
        )
        self.comparison = CommitComparisonFactory(
            base_commit=self.parent_commit,
            compare_commit=self.commit,
            state=CommitComparison.CommitComparisonStates.PROCESSED,
            report_storage_path="v4/test.json",
        )
        self.comparison_report = ComparisonReport(self.comparison)

        # mock reports for all tests in this class
        self.head_report_patcher = patch(
            "services.comparison.Comparison.head_report", new_callable=PropertyMock
        )
        self.head_report = self.head_report_patcher.start()
        self.head_report.return_value = None
        self.addCleanup(self.head_report_patcher.stop)
        self.base_report_patcher = patch(
            "services.comparison.Comparison.base_report", new_callable=PropertyMock
        )
        self.base_report = self.base_report_patcher.start()
        self.base_report.return_value = None
        self.addCleanup(self.base_report_patcher.stop)

    @patch("services.archive.ArchiveService.read_file")
    def test_fetch_impacted_files(self, read_file):
        read_file.return_value = mock_data_from_archive
        variables = {
            "org": self.org.username,
            "repo": self.repo.name,
            "commit": self.commit.commitid,
        }
        data = self.gql_request(query_impacted_files, variables=variables)
        assert data == {
            "owner": {
                "repository": {
                    "commit": {
                        "compareWithParent": {
                            "impactedFilesCount": 2,
                            "indirectChangedFilesCount": 1,
                            "impactedFiles": [
                                {
                                    "fileName": "fileA",
                                    "headName": "fileA",
                                    "baseName": "fileA",
                                    "isNewFile": False,
                                    "isRenamedFile": False,
                                    "isDeletedFile": False,
                                    "isCriticalFile": False,
                                    "baseCoverage": {
                                        "percentCovered": 41.666666666666664
                                    },
                                    "headCoverage": {
                                        "percentCovered": 85.71428571428571
                                    },
                                    "patchCoverage": {"percentCovered": 50.0},
                                    "changeCoverage": 44.047619047619044,
                                    "missesCount": 1,
                                },
                                {
                                    "fileName": "fileB",
                                    "headName": "fileB",
                                    "baseName": "fileB",
                                    "isNewFile": False,
                                    "isRenamedFile": False,
                                    "isDeletedFile": False,
                                    "isCriticalFile": False,
                                    "baseCoverage": {
                                        "percentCovered": 41.666666666666664
                                    },
                                    "headCoverage": {
                                        "percentCovered": 85.71428571428571
                                    },
                                    "patchCoverage": {
                                        "percentCovered": 85.71428571428571
                                    },
                                    "changeCoverage": 44.047619047619044,
                                    "missesCount": 2,
                                },
                            ],
                        }
                    }
                }
            }
        }

    @patch("services.task.TaskService.compute_comparisons")
    @patch("services.comparison.ComparisonReport.impacted_file")
    @patch("services.comparison.Comparison.validate")
    @patch("services.comparison.PullRequestComparison.get_file_comparison")
    @patch("services.archive.ArchiveService.read_file")
    def test_fetch_impacted_file_segments_without_comparison_in_context(
        self,
        read_file,
        mock_get_file_comparison,
        mock_compare_validate,
        mock_impacted_file,
        _,
    ):
        read_file.return_value = mock_data_from_archive
        mock_get_file_comparison.return_value = MockFileComparison()
        mock_compare_validate.return_value = True
        mock_impacted_file.return_value = ImpactedFile(
            **{
                "head_name": "fileB",
                "base_name": "fileB",
                "head_coverage": {
                    "hits": 12,
                    "misses": 1,
                    "partials": 1,
                    "branches": 3,
                    "sessions": 0,
                    "complexity": 0,
                    "complexity_total": 0,
                    "methods": 5,
                },
                "base_coverage": {
                    "hits": 5,
                    "misses": 6,
                    "partials": 1,
                    "branches": 2,
                    "sessions": 0,
                    "complexity": 0,
                    "complexity_total": 0,
                    "methods": 4,
                },
                "added_diff_coverage": [
                    [9, "h"],
                    [10, "m"],
                    [13, "p"],
                    [14, "h"],
                    [15, "h"],
                    [16, "h"],
                    [17, "h"],
                ],
                "unexpected_line_changes": [[[1, "h"], [1, "h"]]],
            }
        )
        self.comparison.delete()
        variables = {
            "org": self.org.username,
            "repo": self.repo.name,
            "pull": self.pull.pullid,
            "path": "fileB",
        }
        data = self.gql_request(query_impacted_file_through_pull, variables=variables)
        assert data == {
            "owner": {
                "repository": {
                    "pull": {
                        "compareWithBase": {
                            "state": "pending",
                            "impactedFile": {
                                "headName": "fileB",
                                "baseName": "fileB",
                                "hashedPath": "eea3f37743bfd3409bec556ab26d4698",
                                "baseCoverage": {"percentCovered": None},
                                "headCoverage": {"percentCovered": None},
                                "patchCoverage": {"percentCovered": 71.42857142857143},
                                "segments": {"results": []},
                            },
                        }
                    }
                }
            }
        }

    @patch("services.comparison.Comparison.validate")
    @patch("services.comparison.PullRequestComparison.get_file_comparison")
    @patch("services.archive.ArchiveService.read_file")
    def test_fetch_impacted_file_with_segments(
        self, read_file, mock_get_file_comparison, mock_compare_validate
    ):
        read_file.return_value = mock_data_from_archive

        mock_get_file_comparison.return_value = MockFileComparison()
        mock_compare_validate.return_value = True
        variables = {
            "org": self.org.username,
            "repo": self.repo.name,
            "pull": self.pull.pullid,
            "path": "fileB",
        }
        data = self.gql_request(query_impacted_file_through_pull, variables=variables)
        assert data == {
            "owner": {
                "repository": {
                    "pull": {
                        "compareWithBase": {
                            "state": "processed",
                            "impactedFile": {
                                "headName": "fileB",
                                "baseName": "fileB",
                                "hashedPath": hashlib.md5("fileB".encode()).hexdigest(),
                                "baseCoverage": {"percentCovered": 41.666666666666664},
                                "headCoverage": {"percentCovered": 85.71428571428571},
                                "patchCoverage": {"percentCovered": 85.71428571428571},
                                "segments": {
                                    "results": [
                                        {"hasUnintendedChanges": True},
                                        {"hasUnintendedChanges": False},
                                        {"hasUnintendedChanges": True},
                                    ],
                                },
                            },
                        }
                    }
                }
            }
        }

    @patch("services.comparison.Comparison.validate")
    @patch("services.comparison.PullRequestComparison.get_file_comparison")
    @patch("services.archive.ArchiveService.read_file")
    def test_fetch_impacted_file_segments_with_indirect_and_direct_changes(
        self, read_file, mock_get_file_comparison, mock_compare_validate
    ):
        read_file.return_value = mock_data_from_archive

        mock_get_file_comparison.return_value = MockFileComparison()
        mock_compare_validate.return_value = True
        variables = {
            "org": self.org.username,
            "repo": self.repo.name,
            "pull": self.pull.pullid,
            "path": "fileA",
            "filters": {"hasUnintendedChanges": True},
        }
        data = self.gql_request(query_impacted_file_through_pull, variables=variables)
        assert data == {
            "owner": {
                "repository": {
                    "pull": {
                        "compareWithBase": {
                            "state": "processed",
                            "impactedFile": {
                                "headName": "fileA",
                                "baseName": "fileA",
                                "hashedPath": "5e9f0c9689fb7ec181ea0fb09ad3f74e",
                                "baseCoverage": {"percentCovered": 41.666666666666664},
                                "headCoverage": {"percentCovered": 85.71428571428571},
                                "patchCoverage": {"percentCovered": 50.0},
                                "segments": {
                                    "results": [
                                        {"hasUnintendedChanges": True},
                                        {"hasUnintendedChanges": True},
                                    ]
                                },
                            },
                        }
                    }
                }
            }
        }

    @patch("services.comparison.Comparison.validate")
    @patch("services.comparison.PullRequestComparison.get_file_comparison")
    @patch("services.archive.ArchiveService.read_file")
    def test_fetch_impacted_file_with_segments_unknown_path(
        self, read_file, mock_get_file_comparison, mock_compare_validate
    ):
        read_file.return_value = mock_data_from_archive
        mock_get_file_comparison.side_effect = TorngitObjectNotFoundError(None, None)
        mock_compare_validate.return_value = True

        variables = {
            "org": self.org.username,
            "repo": self.repo.name,
            "pull": self.pull.pullid,
            "path": "fileA",
        }
        data = self.gql_request(query_impacted_file_through_pull, variables=variables)
        assert data == {
            "owner": {
                "repository": {
                    "pull": {
                        "compareWithBase": {
                            "state": "processed",
                            "impactedFile": {
                                "headName": "fileA",
                                "baseName": "fileA",
                                "hashedPath": hashlib.md5("fileA".encode()).hexdigest(),
                                "baseCoverage": {"percentCovered": 41.666666666666664},
                                "headCoverage": {"percentCovered": 85.71428571428571},
                                "patchCoverage": {"percentCovered": 50.0},
                                "segments": {"message": "path does not exist: fileA"},
                            },
                        }
                    }
                }
            }
        }

    @patch("services.comparison.Comparison.validate")
    @patch("services.comparison.PullRequestComparison.get_file_comparison")
    @patch("services.archive.ArchiveService.read_file")
    def test_fetch_impacted_file_with_segments_provider_error(
        self, read_file, mock_get_file_comparison, mock_compare_validate
    ):
        read_file.return_value = mock_data_from_archive
        mock_get_file_comparison.side_effect = TorngitClientGeneralError(
            500, None, None
        )
        mock_compare_validate.return_value = True

        variables = {
            "org": self.org.username,
            "repo": self.repo.name,
            "pull": self.pull.pullid,
            "path": "fileA",
        }
        data = self.gql_request(query_impacted_file_through_pull, variables=variables)
        assert data == {
            "owner": {
                "repository": {
                    "pull": {
                        "compareWithBase": {
                            "state": "processed",
                            "impactedFile": {
                                "headName": "fileA",
                                "baseName": "fileA",
                                "hashedPath": hashlib.md5("fileA".encode()).hexdigest(),
                                "baseCoverage": {"percentCovered": 41.666666666666664},
                                "headCoverage": {"percentCovered": 85.71428571428571},
                                "patchCoverage": {"percentCovered": 50.0},
                                "segments": {
                                    "message": "Error fetching data from the provider"
                                },
                            },
                        }
                    }
                }
            }
        }

    @patch("services.comparison.Comparison.validate")
    @patch("services.comparison.PullRequestComparison.get_file_comparison")
    @patch("services.archive.ArchiveService.read_file")
    def test_fetch_impacted_file_with_invalid_comparison(
        self, read_file, mock_get_file_comparison, mock_compare_validate
    ):
        read_file.return_value = mock_data_from_archive

        mock_get_file_comparison.return_value = MockFileComparison()
        mock_compare_validate.side_effect = MissingComparisonReport()
        variables = {
            "org": self.org.username,
            "repo": self.repo.name,
            "pull": self.pull.pullid,
            "path": "fileA",
            "filters": {"hasUnintendedChanges": False},
        }
        data = self.gql_request(query_impacted_file_through_pull, variables=variables)
        assert data == {
            "owner": {
                "repository": {
                    "pull": {
                        "compareWithBase": {
                            "state": "processed",
                            "impactedFile": {
                                "headName": "fileA",
                                "baseName": "fileA",
                                "hashedPath": "5e9f0c9689fb7ec181ea0fb09ad3f74e",
                                "baseCoverage": {"percentCovered": 41.666666666666664},
                                "headCoverage": {"percentCovered": 85.71428571428571},
                                "patchCoverage": {"percentCovered": 50.0},
                                "segments": {"results": []},
                            },
                        }
                    }
                }
            }
        }

    @patch("services.comparison.Comparison.validate")
    @patch("services.comparison.PullRequestComparison.get_file_comparison")
    @patch("services.archive.ArchiveService.read_file")
    def test_fetch_impacted_file_segments_with_direct_and_indirect_changes(
        self, read_file, mock_get_file_comparison, mock_compare_validate
    ):
        read_file.return_value = mock_data_from_archive

        mock_get_file_comparison.return_value = MockFileComparison()
        mock_compare_validate.return_value = True
        variables = {
            "org": self.org.username,
            "repo": self.repo.name,
            "pull": self.pull.pullid,
            "path": "fileA",
            "filters": {"hasUnintendedChanges": False},
        }
        data = self.gql_request(query_impacted_file_through_pull, variables=variables)
        assert data == {
            "owner": {
                "repository": {
                    "pull": {
                        "compareWithBase": {
                            "state": "processed",
                            "impactedFile": {
                                "headName": "fileA",
                                "baseName": "fileA",
                                "hashedPath": "5e9f0c9689fb7ec181ea0fb09ad3f74e",
                                "baseCoverage": {"percentCovered": 41.666666666666664},
                                "headCoverage": {"percentCovered": 85.71428571428571},
                                "patchCoverage": {"percentCovered": 50.0},
                                "segments": {
                                    "results": [
                                        {"hasUnintendedChanges": False},
                                        {"hasUnintendedChanges": True},
                                    ]
                                },
                            },
                        }
                    }
                }
            }
        }

    @patch("services.comparison.Comparison.validate")
    @patch("services.comparison.PullRequestComparison.get_file_comparison")
    @patch("services.archive.ArchiveService.read_file")
    def test_fetch_impacted_file_without_segments_filter(
        self, read_file, mock_get_file_comparison, mock_compare_validate
    ):
        read_file.return_value = mock_data_from_archive

        mock_get_file_comparison.return_value = MockFileComparison()
        mock_compare_validate.return_value = True
        variables = {
            "org": self.org.username,
            "repo": self.repo.name,
            "pull": self.pull.pullid,
            "path": "fileA",
        }
        data = self.gql_request(query_impacted_file_through_pull, variables=variables)
        assert data == {
            "owner": {
                "repository": {
                    "pull": {
                        "compareWithBase": {
                            "state": "processed",
                            "impactedFile": {
                                "headName": "fileA",
                                "baseName": "fileA",
                                "hashedPath": "5e9f0c9689fb7ec181ea0fb09ad3f74e",
                                "baseCoverage": {"percentCovered": 41.666666666666664},
                                "headCoverage": {"percentCovered": 85.71428571428571},
                                "patchCoverage": {"percentCovered": 50.0},
                                "segments": {
                                    "results": [
                                        {"hasUnintendedChanges": True},
                                        {"hasUnintendedChanges": False},
                                        {"hasUnintendedChanges": True},
                                    ]
                                },
                            },
                        }
                    }
                }
            }
        }

    @patch("services.archive.ArchiveService.read_file")
    def test_fetch_direct_changed_files_count(self, read_file):
        read_file.return_value = mock_data_from_archive
        variables = {
            "org": self.org.username,
            "repo": self.repo.name,
            "commit": self.commit.commitid,
        }
        data = self.gql_request(
            query_direct_changed_files_count,
            variables=variables,
        )
        assert data == {
            "owner": {
                "repository": {
                    "commit": {
                        "compareWithParent": {
                            "directChangedFilesCount": 2,
                        }
                    }
                }
            }
        }<|MERGE_RESOLUTION|>--- conflicted
+++ resolved
@@ -48,17 +48,12 @@
                                     percentCovered
                                 }
                                 changeCoverage
-                                    missesInComparison
+                                    missesCount
                                 }
                             }
                         }
                     }
                 }
-<<<<<<< HEAD
-=======
-                changeCoverage
-                missesCount
->>>>>>> 637af112
             }
         }
     }
