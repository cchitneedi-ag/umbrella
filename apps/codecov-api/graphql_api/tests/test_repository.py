import datetime
from unittest.mock import PropertyMock, patch

from django.test import TransactionTestCase
from freezegun import freeze_time

from codecov_auth.tests.factories import OwnerFactory
from core.commands import repository
from core.models import Repository
from core.tests.factories import (
    CommitFactory,
    PullFactory,
    RepositoryFactory,
    RepositoryTokenFactory,
)
from services.profiling import CriticalFile

from .helper import GraphQLTestHelper

query_repository = """
query Repository($name: String!){
    me {
        owner {
            repository(name: $name) {
                %s
            }
        }
    }
}
"""

default_fields = """
    name
    coverage
    coverageSha
    active
    private
    updatedAt
    latestCommitAt
    uploadToken
    defaultBranch
    author { username }
    profilingToken
    criticalFiles { name }
    graphToken
    yaml
"""


class TestFetchRepository(GraphQLTestHelper, TransactionTestCase):
    def fetch_repository(self, name, fields=None):
        data = self.gql_request(
            query_repository % (fields or default_fields),
            user=self.user,
            variables={"name": name},
        )
        return data["me"]["owner"]["repository"]

    def setUp(self):
        self.user = OwnerFactory(username="codecov-user")
        self.yaml = {"test": "test"}

    @freeze_time("2021-01-01")
    def test_when_repository_has_no_coverage(self):

        repo = RepositoryFactory(
            author=self.user, active=True, private=True, name="a", yaml=self.yaml
        )
        profiling_token = RepositoryTokenFactory(
            repository_id=repo.repoid, token_type="profiling"
        ).key
        graphToken = repo.image_token
        assert self.fetch_repository(repo.name) == {
            "name": "a",
            "active": True,
            "private": True,
            "coverage": None,
            "coverageSha": None,
            "latestCommitAt": None,
            "updatedAt": "2021-01-01T00:00:00+00:00",
            "uploadToken": repo.upload_token,
            "defaultBranch": "master",
            "author": {"username": "codecov-user"},
            "profilingToken": profiling_token,
            "criticalFiles": [],
            "graphToken": graphToken,
            "yaml": "test: test\n",
        }

    @freeze_time("2021-01-01")
    def test_when_repository_has_coverage(self):
        repo = RepositoryFactory(
            author=self.user,
            active=True,
            private=True,
            name="b",
<<<<<<< HEAD
            cache={"commit": {"totals": {"c": 75}}},
            yaml=self.yaml,
=======
>>>>>>> 8efd8c97
        )

        hour_ago = datetime.datetime.now() - datetime.timedelta(hours=1)
        coverage_commit = CommitFactory(
            repository=repo, totals={"c": 75}, timestamp=hour_ago
        )
        CommitFactory(repository=repo, totals={"c": 85})

        # trigger in the database is updating `updatestamp` after creating
        # associated commits
        repo.updatestamp = datetime.datetime.now()
        repo.save()

        profiling_token = RepositoryTokenFactory(
            repository_id=repo.repoid, token_type="profiling"
        ).key
        graphToken = repo.image_token
        assert self.fetch_repository(repo.name) == {
            "name": "b",
            "active": True,
            "latestCommitAt": None,
            "private": True,
            "coverage": 75,
            "coverageSha": coverage_commit.commitid,
            "updatedAt": "2021-01-01T00:00:00+00:00",
            "uploadToken": repo.upload_token,
            "defaultBranch": "master",
            "author": {"username": "codecov-user"},
            "profilingToken": profiling_token,
            "criticalFiles": [],
            "graphToken": graphToken,
            "yaml": "test: test\n",
        }

    def test_repository_pulls(self):
        repo = RepositoryFactory(author=self.user, active=True, private=True, name="a")
        PullFactory(repository=repo, pullid=2)
        PullFactory(repository=repo, pullid=3)

        res = self.fetch_repository(repo.name, "pulls { edges { node { pullId } } }")
        assert res["pulls"]["edges"][0]["node"]["pullId"] == 3
        assert res["pulls"]["edges"][1]["node"]["pullId"] == 2

    def test_repository_get_profiling_token(self):
        user = OwnerFactory()
        repo = RepositoryFactory(author=user, name="gazebo", active=True)
        RepositoryTokenFactory(repository=repo, key="random")

        data = self.gql_request(
            query_repository % "profilingToken",
            user=user,
            variables={"name": repo.name},
        )
        assert data["me"]["owner"]["repository"]["profilingToken"] == "random"

    @patch(
        "services.profiling.ProfilingSummary.critical_files", new_callable=PropertyMock
    )
    def test_repository_critical_files(self, critical_files):
        critical_files.return_value = [
            CriticalFile("one"),
            CriticalFile("two"),
            CriticalFile("three"),
        ]
        repo = RepositoryFactory(
            author=self.user,
            active=True,
            private=True,
        )
        res = self.fetch_repository(repo.name)
        assert res["criticalFiles"] == [
            {"name": "one"},
            {"name": "two"},
            {"name": "three"},
        ]

    def test_repository_get_graph_token(self):
        user = OwnerFactory()
        repo = RepositoryFactory(author=user)

        data = self.gql_request(
            query_repository % "graphToken",
            user=user,
            variables={"name": repo.name},
        )
        assert data["me"]["owner"]["repository"]["graphToken"] == repo.image_token

    def test_repository_resolve_yaml(self):
        user = OwnerFactory()
        repo = RepositoryFactory(author=user, name="has_yaml", yaml=self.yaml)
        data = self.gql_request(
            query_repository % "yaml",
            user=user,
            variables={"name": repo.name},
        )
        assert data["me"]["owner"]["repository"]["yaml"] == "test: test\n"<|MERGE_RESOLUTION|>--- conflicted
+++ resolved
@@ -94,11 +94,8 @@
             active=True,
             private=True,
             name="b",
-<<<<<<< HEAD
             cache={"commit": {"totals": {"c": 75}}},
             yaml=self.yaml,
-=======
->>>>>>> 8efd8c97
         )
 
         hour_ago = datetime.datetime.now() - datetime.timedelta(hours=1)
