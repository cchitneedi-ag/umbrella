<<<<<<< HEAD
from django.contrib.auth.models import AnonymousUser
=======
from unittest.mock import PropertyMock, patch

>>>>>>> 359e1638
from django.test import TransactionTestCase
from freezegun import freeze_time

from codecov_auth.tests.factories import OwnerFactory
from core.commands import repository
<<<<<<< HEAD
from core.tests.factories import PullFactory, RepositoryFactory, RepositoryTokenFactory
=======
from core.tests.factories import PullFactory, RepositoryFactory
from services.profiling import CriticalFile
>>>>>>> 359e1638

from .helper import GraphQLTestHelper

query_repository = """
query Repository($name: String!){
    me {
        owner {
            repository(name: $name) {
                %s
            }
        }
    }
}
"""

default_fields = """
    name
    coverage
    active
    private
    updatedAt
    latestCommitAt
    uploadToken
    defaultBranch
    author { username }
<<<<<<< HEAD
    profilingToken
=======
    criticalFiles { name }
>>>>>>> 359e1638
"""


class TestFetchRepository(GraphQLTestHelper, TransactionTestCase):
    def fetch_repository(self, name, fields=None):
        data = self.gql_request(
            query_repository % (fields or default_fields),
            user=self.user,
            variables={"name": name},
        )
        return data["me"]["owner"]["repository"]

    def setUp(self):
        self.user = OwnerFactory(username="codecov-user")

    @freeze_time("2021-01-01")
    def test_when_repository_has_no_coverage(self):

        repo = RepositoryFactory(author=self.user, active=True, private=True, name="a")
        assert self.fetch_repository(repo.name) == {
            "name": "a",
            "active": True,
            "private": True,
            "coverage": None,
            "latestCommitAt": None,
            "updatedAt": "2021-01-01T00:00:00+00:00",
            "uploadToken": repo.upload_token,
            "defaultBranch": "master",
            "author": {"username": "codecov-user"},
<<<<<<< HEAD
            "profilingToken": None,
=======
            "criticalFiles": [],
>>>>>>> 359e1638
        }

    @freeze_time("2021-01-01")
    def test_when_repository_has_coverage(self):
        repo = RepositoryFactory(
            author=self.user,
            active=True,
            private=True,
            name="b",
            cache={"commit": {"totals": {"c": 75}}},
        )
        assert self.fetch_repository(repo.name) == {
            "name": "b",
            "active": True,
            "latestCommitAt": None,
            "private": True,
            "coverage": 75,
            "updatedAt": "2021-01-01T00:00:00+00:00",
            "uploadToken": repo.upload_token,
            "defaultBranch": "master",
            "author": {"username": "codecov-user"},
<<<<<<< HEAD
            "profilingToken": None,
=======
            "criticalFiles": [],
>>>>>>> 359e1638
        }

    def test_repository_pulls(self):
        repo = RepositoryFactory(author=self.user, active=True, private=True, name="a")
        PullFactory(repository=repo, pullid=2)
        PullFactory(repository=repo, pullid=3)

        res = self.fetch_repository(repo.name, "pulls { edges { node { pullId } } }")
        assert res["pulls"]["edges"][0]["node"]["pullId"] == 3
        assert res["pulls"]["edges"][1]["node"]["pullId"] == 2

<<<<<<< HEAD
    def test_repository_get_profiling_token(self):
        user = OwnerFactory()
        repo = RepositoryFactory(author=user, name="gazebo")
        RepositoryTokenFactory(repository=repo, key="random")

        data = self.gql_request(
            query_repository % "profilingToken",
            user=user,
            variables={"name": repo.name},
        )
        assert data["me"]["owner"]["repository"]["profilingToken"] == "random"
=======
    @patch(
        "services.profiling.ProfilingSummary.critical_files", new_callable=PropertyMock
    )
    def test_repository_critical_files(self, critical_files):
        critical_files.return_value = [
            CriticalFile("one"),
            CriticalFile("two"),
            CriticalFile("three"),
        ]
        repo = RepositoryFactory(
            author=self.user,
            active=True,
            private=True,
        )
        res = self.fetch_repository(repo.name)
        assert res["criticalFiles"] == [
            {"name": "one"},
            {"name": "two"},
            {"name": "three"},
        ]
>>>>>>> 359e1638
<|MERGE_RESOLUTION|>--- conflicted
+++ resolved
@@ -1,20 +1,12 @@
-<<<<<<< HEAD
-from django.contrib.auth.models import AnonymousUser
-=======
 from unittest.mock import PropertyMock, patch
 
->>>>>>> 359e1638
 from django.test import TransactionTestCase
 from freezegun import freeze_time
 
 from codecov_auth.tests.factories import OwnerFactory
 from core.commands import repository
-<<<<<<< HEAD
 from core.tests.factories import PullFactory, RepositoryFactory, RepositoryTokenFactory
-=======
-from core.tests.factories import PullFactory, RepositoryFactory
 from services.profiling import CriticalFile
->>>>>>> 359e1638
 
 from .helper import GraphQLTestHelper
 
@@ -40,11 +32,8 @@
     uploadToken
     defaultBranch
     author { username }
-<<<<<<< HEAD
     profilingToken
-=======
     criticalFiles { name }
->>>>>>> 359e1638
 """
 
 
@@ -74,11 +63,8 @@
             "uploadToken": repo.upload_token,
             "defaultBranch": "master",
             "author": {"username": "codecov-user"},
-<<<<<<< HEAD
             "profilingToken": None,
-=======
             "criticalFiles": [],
->>>>>>> 359e1638
         }
 
     @freeze_time("2021-01-01")
@@ -100,11 +86,8 @@
             "uploadToken": repo.upload_token,
             "defaultBranch": "master",
             "author": {"username": "codecov-user"},
-<<<<<<< HEAD
             "profilingToken": None,
-=======
             "criticalFiles": [],
->>>>>>> 359e1638
         }
 
     def test_repository_pulls(self):
@@ -116,7 +99,6 @@
         assert res["pulls"]["edges"][0]["node"]["pullId"] == 3
         assert res["pulls"]["edges"][1]["node"]["pullId"] == 2
 
-<<<<<<< HEAD
     def test_repository_get_profiling_token(self):
         user = OwnerFactory()
         repo = RepositoryFactory(author=user, name="gazebo")
@@ -128,7 +110,7 @@
             variables={"name": repo.name},
         )
         assert data["me"]["owner"]["repository"]["profilingToken"] == "random"
-=======
+
     @patch(
         "services.profiling.ProfilingSummary.critical_files", new_callable=PropertyMock
     )
@@ -148,5 +130,4 @@
             {"name": "one"},
             {"name": "two"},
             {"name": "three"},
-        ]
->>>>>>> 359e1638
+        ]