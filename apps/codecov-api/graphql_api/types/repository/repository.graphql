--- conflicted
+++ resolved
@@ -14,11 +14,8 @@
   commits(filters: CommitsSetFilters, first: Int, after: String, last: Int, before: String): CommitConnection
   branches( first: Int, after: String, last: Int, before: String): BranchConnection
   defaultBranch: String
-<<<<<<< HEAD
   profilingToken: String
-=======
   criticalFiles: [CriticalFile!]!
->>>>>>> 359e1638
 }
 
 type PullConnection {
