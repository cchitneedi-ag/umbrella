from ariadne import ObjectType

<<<<<<< HEAD
repository_bindable = ObjectType("Repository")

@repository_bindable.field("coverage")
def resolve_coverage(repo, info):
    if repo.cache:
        return repo.cache.get('commit', {}).get('totals', {}).get('c')

repository_bindable.set_alias("updatedAt", "updatestamp")
=======
from graphql_api.dataloader.owner import load_owner_by_id

repository_bindable = ObjectType("Repository")

@repository_bindable.field("author")
def resolve_author(repository, info):
    return load_owner_by_id(info, repository.author_id)
>>>>>>> b46862a3
<|MERGE_RESOLUTION|>--- conflicted
+++ resolved
@@ -1,20 +1,19 @@
 from ariadne import ObjectType
 
-<<<<<<< HEAD
+from graphql_api.dataloader.owner import load_owner_by_id
+
 repository_bindable = ObjectType("Repository")
+
+
+repository_bindable.set_alias("updatedAt", "updatestamp")
+
 
 @repository_bindable.field("coverage")
 def resolve_coverage(repo, info):
     if repo.cache:
-        return repo.cache.get('commit', {}).get('totals', {}).get('c')
+        return repo.cache.get("commit", {}).get("totals", {}).get("c")
 
-repository_bindable.set_alias("updatedAt", "updatestamp")
-=======
-from graphql_api.dataloader.owner import load_owner_by_id
-
-repository_bindable = ObjectType("Repository")
 
 @repository_bindable.field("author")
 def resolve_author(repository, info):
-    return load_owner_by_id(info, repository.author_id)
->>>>>>> b46862a3
+    return load_owner_by_id(info, repository.author_id)