from .enums import (
<<<<<<< HEAD
    CommitErrorCode,
    CommitErrorGeneralType,
    ComparisonError,
=======
>>>>>>> 290ddbe9
    CoverageLine,
    GoalOnboarding,
    LoginProvider,
    OrderingDirection,
    OrderingParameter,
    PullRequestState,
    RepositoryOrdering,
    TypeProjectOnboarding,
    UploadErrorEnum,
    UploadState,
    UploadType,
)<|MERGE_RESOLUTION|>--- conflicted
+++ resolved
@@ -1,10 +1,6 @@
 from .enums import (
-<<<<<<< HEAD
     CommitErrorCode,
     CommitErrorGeneralType,
-    ComparisonError,
-=======
->>>>>>> 290ddbe9
     CoverageLine,
     GoalOnboarding,
     LoginProvider,
