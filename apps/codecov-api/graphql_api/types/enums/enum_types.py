from ariadne import EnumType

from codecov_auth.models import RepositoryToken
from compare.commands.compare.interactors.fetch_impacted_files import (
    ImpactedFileParameter,
)
from core.models import Commit
from timeseries.models import Interval as MeasurementInterval

from .enums import (
    CoverageLine,
    GoalOnboarding,
    LoginProvider,
    OrderingDirection,
    OrderingParameter,
    PathContentDisplayType,
    PullRequestState,
    RepositoryOrdering,
    TypeProjectOnboarding,
    UploadErrorEnum,
    UploadState,
    UploadType,
)

enum_types = [
    EnumType("RepositoryOrdering", RepositoryOrdering),
    EnumType("OrderingDirection", OrderingDirection),
    EnumType("CoverageLine", CoverageLine),
    EnumType("PathContentDisplayType", PathContentDisplayType),
    EnumType("TypeProjectOnboarding", TypeProjectOnboarding),
    EnumType("GoalOnboarding", GoalOnboarding),
    EnumType("OrderingParameter", OrderingParameter),
    EnumType("PullRequestState", PullRequestState),
    EnumType("UploadState", UploadState),
    EnumType("UploadType", UploadType),
    EnumType("UploadErrorEnum", UploadErrorEnum),
    EnumType("MeasurementInterval", MeasurementInterval),
    EnumType("LoginProvider", LoginProvider),
    EnumType("ImpactedFileParameter", ImpactedFileParameter),
<<<<<<< HEAD
    EnumType("CommitState", Commit.CommitStates),
=======
    EnumType("RepositoryTokenType", RepositoryToken.TokenType),
>>>>>>> c3b612ea
]<|MERGE_RESOLUTION|>--- conflicted
+++ resolved
@@ -37,9 +37,6 @@
     EnumType("MeasurementInterval", MeasurementInterval),
     EnumType("LoginProvider", LoginProvider),
     EnumType("ImpactedFileParameter", ImpactedFileParameter),
-<<<<<<< HEAD
     EnumType("CommitState", Commit.CommitStates),
-=======
     EnumType("RepositoryTokenType", RepositoryToken.TokenType),
->>>>>>> c3b612ea
 ]