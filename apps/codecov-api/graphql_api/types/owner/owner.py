--- conflicted
+++ resolved
@@ -130,13 +130,8 @@
             end_date=before,
         ),
         interval,
-<<<<<<< HEAD
         start_date=after,
         end_date=before,
-    )
-=======
-        after,
-        before,
     )
 
 
@@ -147,5 +142,4 @@
         return False
     if owner.plan_activated_users is None:
         return False
-    return current_user.ownerid in owner.plan_activated_users
->>>>>>> 0faecf20
+    return current_user.ownerid in owner.plan_activated_users