--- conflicted
+++ resolved
@@ -48,10 +48,8 @@
             owner, current_user
         )
 
-<<<<<<< HEAD
-    def regenerate_org_upload_token(self, owner):
-        return self.get_interactor(RegenerateOrgUploadTokenInteractor).execute(owner)
-=======
     def get_org_upload_token(self, owner):
         return self.get_interactor(GetOrgUploadToken).execute(owner)
->>>>>>> 10ba55e9
+
+    def regenerate_org_upload_token(self, owner):
+        return self.get_interactor(RegenerateOrgUploadTokenInteractor).execute(owner)