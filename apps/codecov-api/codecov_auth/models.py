import binascii
import logging
import os
import uuid
from datetime import datetime
from enum import Enum
from hashlib import md5

from django.contrib.postgres.fields import ArrayField, CITextField
from django.db import models
from django.forms import ValidationError

from billing.constants import BASIC_PLAN_NAME, USER_PLAN_REPRESENTATIONS
from codecov.models import BaseCodecovModel
from codecov_auth.constants import (
    AVATAR_GITHUB_BASE_URL,
    AVATARIO_BASE_URL,
    BITBUCKET_BASE_URL,
    GRAVATAR_BASE_URL,
)
from codecov_auth.helpers import get_gitlab_url
from core.managers import RepositoryQuerySet
from core.models import DateTimeWithoutTZField, Repository
from utils.config import get_config

from .managers import OwnerQuerySet

# Large number to represent Infinity as float('int') isnt JSON serializable
INFINITY = 99999999

SERVICE_GITHUB = "github"
SERVICE_GITHUB_ENTERPRISE = "github_enterprise"
SERVICE_BITBUCKET = "bitbucket"
SERVICE_BITBUCKET_SERVER = "bitbucket_server"
SERVICE_GITLAB = "gitlab"
SERVICE_CODECOV_ENTERPRISE = "enterprise"


DEFAULT_AVATAR_SIZE = 55


log = logging.getLogger(__name__)


# TODO use this to refactor avatar_url
class Service(models.TextChoices):
    GITHUB = "github"
    GITLAB = "gitlab"
    BITBUCKET = "bitbucket"
    GITHUB_ENTERPRISE = "github_enterprise"
    GITLAB_ENTERPRISE = "gitlab_enterprise"
    BITBUCKET_SERVER = "bitbucket_server"


class PlanProviders(models.TextChoices):
    GITHUB = "github"


class Owner(models.Model):
    class Meta:
        db_table = "owners"
        ordering = ["ownerid"]
        constraints = [
            models.UniqueConstraint(
                fields=["service", "username"], name="owner_service_username"
            ),
            models.UniqueConstraint(
                fields=["service", "service_id"], name="owner_service_ids"
            ),
        ]

    REQUIRED_FIELDS = []
    USERNAME_FIELD = "username"

    ownerid = models.AutoField(primary_key=True)
    service = models.TextField(choices=Service.choices)  # Really an ENUM in db
    username = CITextField(
        unique=True, null=True
    )  # No actual unique constraint on this in the DB
    email = models.TextField(null=True)
    business_email = models.TextField(null=True)
    name = models.TextField(null=True)
    oauth_token = models.TextField(null=True)
    stripe_customer_id = models.TextField(null=True, blank=True)
    stripe_subscription_id = models.TextField(null=True, blank=True)

    # createstamp seems to be used by legacy to track first login
    # so we shouldn't touch this outside login
    createstamp = models.DateTimeField(null=True)

    service_id = models.TextField(null=False)
    parent_service_id = models.TextField(null=True)
    root_parent_service_id = models.TextField(null=True)
    private_access = models.BooleanField(null=True)
    staff = models.BooleanField(null=True, default=False)
    cache = models.JSONField(null=True)
    # Really an ENUM in db
    plan = models.TextField(null=True, default=BASIC_PLAN_NAME, blank=True)
    plan_provider = models.TextField(
        null=True, choices=PlanProviders.choices, blank=True
    )  # postgres enum containing only "github"
    plan_user_count = models.SmallIntegerField(null=True, default=5, blank=True)
    plan_auto_activate = models.BooleanField(null=True, default=True)
    plan_activated_users = ArrayField(models.IntegerField(null=True), null=True)
    did_trial = models.BooleanField(null=True)
    free = models.SmallIntegerField(default=0)
    invoice_details = models.TextField(null=True)
    delinquent = models.BooleanField(null=True)
    yaml = models.JSONField(null=True)
    updatestamp = DateTimeWithoutTZField(default=datetime.now)
    organizations = ArrayField(models.IntegerField(null=True), null=True)
    admins = ArrayField(models.IntegerField(null=True), null=True)
    integration_id = models.IntegerField(null=True)
    permission = ArrayField(models.IntegerField(null=True), null=True)
    bot = models.ForeignKey(
        "Owner", db_column="bot", null=True, on_delete=models.SET_NULL
    )
    student = models.BooleanField(default=False)
    student_created_at = DateTimeWithoutTZField(null=True)
    student_updated_at = DateTimeWithoutTZField(null=True)
    onboarding_completed = models.BooleanField(default=False)

    objects = OwnerQuerySet.as_manager()

    repository_set = RepositoryQuerySet.as_manager()

    def __str__(self):
        return f"Owner<{self.service}/{self.username}>"

    def save(self, *args, **kwargs):
        self.updatestamp = datetime.now()
        super().save(*args, **kwargs)

    @property
    def has_yaml(self):
        return self.yaml is not None

    @property
    def has_legacy_plan(self):
        return self.plan is None or not self.plan.startswith("users")

    @property
    def repo_total_credits(self):
        # Returns the number of private repo credits remaining
        # Only meaningful for legacy plans
        V4_PLAN_PREFIX = "v4-"
        if not self.has_legacy_plan:
            return INFINITY
        if self.plan is None:
            return int(1 + self.free or 0)
        elif self.plan.startswith(V4_PLAN_PREFIX):
            return int(self.plan[3:-1])
        else:
            return int(self.plan[:-1])

    @property
    def root_organization(self):
        """
        Find the root organization of Gitlab, by using the root_parent_service_id
        if it exists, otherwise iterating through the parents and caches it in root_parent_service_id
        """
        if self.root_parent_service_id:
            return Owner.objects.get(
                service_id=self.root_parent_service_id, service=self.service
            )

        root = None
        if self.service == "gitlab" and self.parent_service_id:
            root = self
            while root.parent_service_id is not None:
                root = Owner.objects.get(
                    service_id=root.parent_service_id, service=root.service
                )
            self.root_parent_service_id = root.service_id
            self.save()
        return root

    @property
    def nb_active_private_repos(self):
        return self.repository_set.filter(active=True, private=True).count()

    @property
    def repo_credits(self):
        # Returns the number of private repo credits remaining
        # Only meaningful for legacy plans
        if not self.has_legacy_plan:
            return INFINITY
        return self.repo_total_credits - self.nb_active_private_repos

    @property
    def orgs(self):
        if self.organizations:
            return Owner.objects.filter(ownerid__in=self.organizations)
        return Owner.objects.none()

    @property
    def active_repos(self):
        return Repository.objects.filter(active=True, author=self.ownerid).order_by(
            "-updatestamp"
        )

    @property
    def activated_user_count(self):
        if not self.plan_activated_users:
            return 0
        return Owner.objects.filter(
            ownerid__in=self.plan_activated_users, student=False
        ).count()

    @property
    def activated_student_count(self):
        if not self.plan_activated_users:
            return 0
        return Owner.objects.filter(
            ownerid__in=self.plan_activated_users, student=True
        ).count()

    @property
    def student_count(self):
        return Owner.objects.users_of(self).filter(student=True).count()

    @property
    def inactive_user_count(self):
        return (
            Owner.objects.users_of(self).filter(student=False).count()
            - self.activated_user_count
        )

    def is_admin(self, owner):
        return self.ownerid == owner.ownerid or (
            bool(self.admins) and owner.ownerid in self.admins
        )

    def get_username(self):
        return self.username

    @property
    def is_active(self):
        # Required to implement django's user-model interface
        return True

    @property
    def is_anonymous(self):
        # Required to implement django's user-model interface
        return False

    @property
    def is_authenticated(self):
        # Required to implement django's user-model interface for Django Admin
        return True

    @property
    def is_staff(self):
        # Required to implement django's user-model interface
        return self.staff

    def has_perm(self, perm, obj=None):
        # TODO : Implement real permissioning system
        # Required to implement django's user-model interface for Django Admin
        return self.is_staff

    def has_perms(self, *args, **kwargs):
        # TODO : Implement real permissioning system
        # Required to implement django's user-model interface
        return True

    def has_module_perms(self, package_name):
        # TODO : Implement real permissioning system
        # Required to implement django's user-model interface for Django Admin
        return self.is_staff

    def clean(self):
<<<<<<< HEAD
        if not self.plan:
            self.plan = None
        if not self.stripe_customer_id:
            self.stripe_customer_id = None
        if not self.stripe_subscription_id:
            self.stripe_subscription_id = None
=======
        if self.staff:
            domain = self.email.split("@")[1] if self.email else ""
            if domain != "codecov.io":
                raise ValidationError(
                    "User not part of Codecov cannot be a staff member"
                )
>>>>>>> 860342c8

    @property
    def avatar_url(self, size=DEFAULT_AVATAR_SIZE):
        if self.service == SERVICE_GITHUB and self.service_id:
            return "{}/u/{}?v=3&s={}".format(
                AVATAR_GITHUB_BASE_URL, self.service_id, size
            )

        elif self.service == SERVICE_GITHUB_ENTERPRISE and self.service_id:
            return "{}/avatars/u/{}?v=3&s={}".format(
                get_config("github_enterprise", "url"), self.service_id, size
            )

        # Bitbucket
        elif self.service == SERVICE_BITBUCKET and self.username:
            return "{}/account/{}/avatar/{}".format(
                BITBUCKET_BASE_URL, self.username, size
            )

        elif (
            self.service == SERVICE_BITBUCKET_SERVER
            and self.service_id
            and self.username
        ):
            if "U" in self.service_id:
                return "{}/users/{}/avatar.png?s={}".format(
                    get_config("bitbucket_server", "url"), self.username, size
                )
            else:
                return "{}/projects/{}/avatar.png?s={}".format(
                    get_config("bitbucket_server", "url"), self.username, size
                )

        # Gitlab
        elif self.service == SERVICE_GITLAB and self.email:
            return get_gitlab_url(self.email, size)

        # Codecov config
        elif get_config("services", "gravatar") and self.email:
            return "{}/avatar/{}?s={}".format(
                GRAVATAR_BASE_URL, md5(self.email.lower().encode()).hexdigest(), size
            )

        elif get_config("services", "avatars.io") and self.email:
            return "{}/avatar/{}/{}".format(
                AVATARIO_BASE_URL, md5(self.email.lower().encode()).hexdigest(), size
            )

        elif self.ownerid:
            return "{}/users/{}.png?size={}".format(
                get_config("setup", "codecov_url"), self.ownerid, size
            )

        elif os.getenv("APP_ENV") == SERVICE_CODECOV_ENTERPRISE:
            return "{}/media/images/gafsi/avatar.svg".format(
                get_config("setup", "codecov_url")
            )

        else:
            return "{}/media/images/gafsi/avatar.svg".format(
                get_config("setup", "media", "assets")
            )

    @property
    def pretty_plan(self):
        if self.plan in USER_PLAN_REPRESENTATIONS:
            plan_details = USER_PLAN_REPRESENTATIONS[self.plan].copy()

            # update with quantity they've purchased
            # allows api users to update the quantity
            # by modifying the "plan", sidestepping
            # some iffy data modeling

            plan_details.update({"quantity": self.plan_user_count})
            return plan_details

    def can_activate_user(self, user):
        return (
            user.student or self.activated_user_count < self.plan_user_count + self.free
        )

    def activate_user(self, user):
        log.info(f"Activating user {user.ownerid} in ownerid {self.ownerid}")
        if isinstance(self.plan_activated_users, list):
            if user.ownerid not in self.plan_activated_users:
                self.plan_activated_users.append(user.ownerid)
        else:
            self.plan_activated_users = [user.ownerid]
        self.save()

    def deactivate_user(self, user):
        log.info(f"Deactivating user {user.ownerid} in ownerid {self.ownerid}")
        if isinstance(self.plan_activated_users, list):
            try:
                self.plan_activated_users.remove(user.ownerid)
            except ValueError:
                pass
        self.save()

    def add_admin(self, user):
        log.info(
            f"Granting admin permissions to user {user.ownerid} within owner {self.ownerid}"
        )
        if isinstance(self.admins, list):
            if user.ownerid not in self.admins:
                self.admins.append(user.ownerid)
        else:
            self.admins = [user.ownerid]
        self.save()

    def remove_admin(self, user):
        log.info(
            f"Revoking admin permissions for user {user.ownerid} within owner {self.ownerid}"
        )
        if isinstance(self.admins, list):
            try:
                self.admins.remove(user.ownerid)
            except ValueError:
                pass
        self.save()

    def set_free_plan(self):
        log.info(f"Setting plan to users-free for owner {self.ownerid}")
        self.plan = "users-free"
        self.plan_activated_users = None
        self.plan_user_count = 5
        self.stripe_subscription_id = None
        self.save()

    def set_basic_plan(self):
        log.info(f"Setting plan to users-basic for owner {self.ownerid}")
        self.plan = "users-basic"
        self.plan_activated_users = None
        self.plan_user_count = 5
        self.stripe_subscription_id = None
        self.save()


class OwnerProfile(BaseCodecovModel):
    class ProjectType(models.TextChoices):
        PERSONAL = "PERSONAL"
        YOUR_ORG = "YOUR_ORG"
        OPEN_SOURCE = "OPEN_SOURCE"
        EDUCATIONAL = "EDUCATIONAL"

    class Goal(models.TextChoices):
        STARTING_WITH_TESTS = "STARTING_WITH_TESTS"
        IMPROVE_COVERAGE = "IMPROVE_COVERAGE"
        MAINTAIN_COVERAGE = "MAINTAIN_COVERAGE"
        TEAM_REQUIREMENTS = "TEAM_REQUIREMENTS"
        OTHER = "OTHER"

    owner = models.OneToOneField(
        Owner, on_delete=models.CASCADE, unique=True, related_name="profile"
    )
    type_projects = ArrayField(
        models.TextField(choices=ProjectType.choices), default=list
    )
    goals = ArrayField(models.TextField(choices=Goal.choices), default=list)
    other_goal = models.TextField(null=True)


class Session(models.Model):
    class Meta:
        db_table = "sessions"
        ordering = ["-lastseen"]

    class SessionType(models.TextChoices):
        API = "api"
        LOGIN = "login"

    sessionid = models.AutoField(primary_key=True)
    token = models.UUIDField(unique=True, default=uuid.uuid4, editable=False)
    name = models.TextField(null=True)
    useragent = models.TextField(null=True)
    ip = models.TextField(null=True)
    owner = models.ForeignKey(Owner, db_column="ownerid", on_delete=models.CASCADE)
    lastseen = models.DateTimeField(null=True)
    # Really an ENUM in db
    type = models.TextField(choices=SessionType.choices)


def _generate_key():
    return binascii.hexlify(os.urandom(20)).decode()


class RepositoryToken(BaseCodecovModel):
    repository = models.ForeignKey(
        "core.Repository",
        db_column="repoid",
        on_delete=models.CASCADE,
        related_name="tokens",
    )
    token_type = models.CharField(max_length=50)
    valid_until = models.DateTimeField(blank=True, null=True)
    key = models.CharField(
        max_length=40, unique=True, editable=False, default=_generate_key
    )

    @classmethod
    def generate_key(cls):
        return _generate_key()<|MERGE_RESOLUTION|>--- conflicted
+++ resolved
@@ -270,21 +270,19 @@
         return self.is_staff
 
     def clean(self):
-<<<<<<< HEAD
+        if self.staff:
+            domain = self.email.split("@")[1] if self.email else ""
+            if domain != "codecov.io":
+                raise ValidationError(
+                    "User not part of Codecov cannot be a staff member"
+                )
         if not self.plan:
             self.plan = None
         if not self.stripe_customer_id:
             self.stripe_customer_id = None
         if not self.stripe_subscription_id:
             self.stripe_subscription_id = None
-=======
-        if self.staff:
-            domain = self.email.split("@")[1] if self.email else ""
-            if domain != "codecov.io":
-                raise ValidationError(
-                    "User not part of Codecov cannot be a staff member"
-                )
->>>>>>> 860342c8
+
 
     @property
     def avatar_url(self, size=DEFAULT_AVATAR_SIZE):
