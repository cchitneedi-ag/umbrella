<<<<<<< HEAD
from django.db.models import Exists, F, Func, Manager, OuterRef, Q, QuerySet, Subquery
=======
from django.db.models import Exists, Func, OuterRef, Q, QuerySet, Subquery
>>>>>>> f37b6577

from core.models import Pull


class OwnerQuerySet(QuerySet):
    def users_of(self, owner):
        """
        Returns users of "owner", which is defined as Owner objects
        whose "organizations" field contains the "owner"s ownerid
        or is one of the "owner"s "plan_activated_users".
        """
        filters = Q(organizations__contains=[owner.ownerid])
        if owner.plan_activated_users:
            filters = filters | Q(ownerid__in=owner.plan_activated_users)

        return self.filter(filters)

    def annotate_activated_in(self, owner):
        """
        Annotates queryset with "activated" field, which is True
        if a given user is activated in organization "owner", false
        otherwise.
        """
        from codecov_auth.models import Owner

        return self.annotate(
            activated=Exists(
                Owner.objects.filter(
                    ownerid=owner.ownerid,
                    plan_activated_users__contains=Func(
                        OuterRef("ownerid"),
                        function="ARRAY",
                        template="%(function)s[%(expressions)s]",
                    ),
                )
            )
        )

    def annotate_is_admin_in(self, owner):
        """
        Annotates queryset with "is_admin" field, which is True
        if a given user is an admin in organization "owner", and
        false otherwise.
        """
        from codecov_auth.models import Owner

        return self.annotate(
            is_admin=Exists(
                Owner.objects.filter(
                    ownerid=owner.ownerid,
                    admins__contains=Func(
                        OuterRef("ownerid"),
                        function="ARRAY",
                        template="%(function)s[%(expressions)s]",
                    ),
                )
            )
        )

<<<<<<< HEAD

# We cannot use `QuerySet.as_manager()` since it relies on the `inspect` module and will
# not play nicely with Cython (which we use for self-hosted):
# https://cython.readthedocs.io/en/latest/src/userguide/limitations.html#inspect-support
class OwnerManager(Manager):
    def get_queryset(self):
        return OwnerQuerySet(self.model, using=self._db)

    def users_of(self, *args, **kwargs):
        return self.get_queryset().users_of(*args, **kwargs)
=======
    def annotate_last_pull_timestamp(self):
        pulls = Pull.objects.filter(author=OuterRef("pk")).order_by("-updatestamp")
        return self.annotate(
            last_pull_timestamp=Subquery(pulls.values("updatestamp")[:1]),
        )
>>>>>>> f37b6577
<|MERGE_RESOLUTION|>--- conflicted
+++ resolved
@@ -1,8 +1,4 @@
-<<<<<<< HEAD
-from django.db.models import Exists, F, Func, Manager, OuterRef, Q, QuerySet, Subquery
-=======
-from django.db.models import Exists, Func, OuterRef, Q, QuerySet, Subquery
->>>>>>> f37b6577
+from django.db.models import Exists, Func, Manager, OuterRef, Q, QuerySet, Subquery
 
 from core.models import Pull
 
@@ -62,7 +58,12 @@
             )
         )
 
-<<<<<<< HEAD
+    def annotate_last_pull_timestamp(self):
+        pulls = Pull.objects.filter(author=OuterRef("pk")).order_by("-updatestamp")
+        return self.annotate(
+            last_pull_timestamp=Subquery(pulls.values("updatestamp")[:1]),
+        )
+
 
 # We cannot use `QuerySet.as_manager()` since it relies on the `inspect` module and will
 # not play nicely with Cython (which we use for self-hosted):
@@ -72,11 +73,4 @@
         return OwnerQuerySet(self.model, using=self._db)
 
     def users_of(self, *args, **kwargs):
-        return self.get_queryset().users_of(*args, **kwargs)
-=======
-    def annotate_last_pull_timestamp(self):
-        pulls = Pull.objects.filter(author=OuterRef("pk")).order_by("-updatestamp")
-        return self.annotate(
-            last_pull_timestamp=Subquery(pulls.values("updatestamp")[:1]),
-        )
->>>>>>> f37b6577
+        return self.get_queryset().users_of(*args, **kwargs)