<<<<<<< HEAD
import json
from typing import List, Union
=======
from typing import List, Optional
>>>>>>> 6c5228dd

from django.conf import settings
from django.contrib.auth.models import AnonymousUser

import services.sentry as sentry
from codecov_auth.models import Owner
from graphql_api.types import plan
from plan.constants import (
    ENTERPRISE_CLOUD_USER_PLAN_REPRESENTATIONS,
    FREE_PLAN_REPRESENTATIONS,
    PR_AUTHOR_PAID_USER_PLAN_REPRESENTATIONS,
    SENTRY_PAID_USER_PLAN_REPRESENTATIONS,
    PlanData,
)


def on_enterprise_plan(owner: Owner) -> bool:
    return settings.IS_ENTERPRISE or (
        owner.plan in ENTERPRISE_CLOUD_USER_PLAN_REPRESENTATIONS.keys()
    )


def available_plans(owner: Optional[Owner]) -> List[dict]:
    """
    Returns all plan representations available to the given owner.
    """
    # these are available to everyone
    plans: List[PlanData] = []
    plans += list(FREE_PLAN_REPRESENTATIONS.values())
    plans += list(PR_AUTHOR_PAID_USER_PLAN_REPRESENTATIONS.values())

    if owner and sentry.is_sentry_user(owner):
        # these are only available to Sentry users
        plans += list(SENTRY_PAID_USER_PLAN_REPRESENTATIONS.values())

    # TODO: not sure if I need to add the trial plan here
    plans = [json.loads(plan.toJSON()) for plan in plans]
    return plans<|MERGE_RESOLUTION|>--- conflicted
+++ resolved
@@ -1,16 +1,10 @@
-<<<<<<< HEAD
 import json
-from typing import List, Union
-=======
 from typing import List, Optional
->>>>>>> 6c5228dd
 
 from django.conf import settings
-from django.contrib.auth.models import AnonymousUser
 
 import services.sentry as sentry
 from codecov_auth.models import Owner
-from graphql_api.types import plan
 from plan.constants import (
     ENTERPRISE_CLOUD_USER_PLAN_REPRESENTATIONS,
     FREE_PLAN_REPRESENTATIONS,
@@ -21,9 +15,7 @@
 
 
 def on_enterprise_plan(owner: Owner) -> bool:
-    return settings.IS_ENTERPRISE or (
-        owner.plan in ENTERPRISE_CLOUD_USER_PLAN_REPRESENTATIONS.keys()
-    )
+    return settings.IS_ENTERPRISE or (owner.plan in ENTERPRISE_CLOUD_USER_PLAN_REPRESENTATIONS.keys())
 
 
 def available_plans(owner: Optional[Owner]) -> List[dict]:
