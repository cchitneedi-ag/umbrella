-include .envrc

name ?= api

sha := $(shell git rev-parse --short=7 HEAD)
build_date ?= $(shell git show -s --date=iso8601-strict --pretty=format:%cd $$sha)

tag ?= $(shell echo $$(git rev-list --count HEAD)$$(git show -s --format=.%ad.%h --date=format:%Y-%m-%d))
branch = $(shell git branch | grep \* | cut -f2 -d' ')
docker_version = $(shell git describe --always --tags --dirty | sed 's/^v//')
<<<<<<< HEAD
release_env = master
dockerhub_image := codecov/self-hosted-api
=======
release_env = main
>>>>>>> 8b0a3513
SEMANTIC_VERSION := `cat VERSION`

ifneq ($(branch), main)
release_env = pr
endif

# 
GCR_REPO := ${CODECOV_API_IMAGE}
ENTERPRISE_GCR_REPO := ${CODECOV_API_ENTERPRISE_IMAGE}
REQUIREMENTS_TAG := requirements-v1-$(shell sha1sum requirements.txt | cut -d ' ' -f 1)-$(shell sha1sum Dockerfile.requirements | cut -d ' ' -f 1)
VERSION := release-$(shell git rev-parse --short=7 HEAD)

# CIRCLECI
# job: build
# builds an intermediate image with dependencies if there were changes to
# requirements.txt
build-requirements:
	# if docker pull succeeds, we have already build this version of
	# requirements.txt.  Otherwise, build and push a version tagged
	# with the hash of this requirements.txt
	docker pull ${GCR_REPO}:${REQUIREMENTS_TAG} || DOCKER_BUILDKIT=1 docker build \
		-f Dockerfile.requirements . \
		-t ${GCR_REPO}:${REQUIREMENTS_TAG} \
		--ssh default \
	&& docker push ${GCR_REPO}:${REQUIREMENTS_TAG}; true

# CIRCLECI
# job: build
# pulls intermediate dependencies image and adds app code
build:
	docker pull ${GCR_REPO}:${REQUIREMENTS_TAG}
	DOCKER_BUILDKIT=1 docker build \
		-f Dockerfile.circle . \
		-t ${GCR_REPO}:latest \
		--build-arg REQUIREMENTS_IMAGE=${GCR_REPO}:${REQUIREMENTS_TAG}

# CIRCLECI
# job: enterprise
# pulls intermediate dependencies image and adds app code. Cythonize and pyinstall (no dependencies).
build-enterprise:
	docker pull ${GCR_REPO}:${REQUIREMENTS_TAG}
	docker build \
		-f Dockerfile.circle-enterprise . \
		-t ${ENTERPRISE_GCR_REPO}:latest_no_dependencies \
		--build-arg REQUIREMENTS_IMAGE=${GCR_REPO}:${REQUIREMENTS_TAG}

# CIRCLECI
# job: enterprise-runtime
# pulls enterprise dependencies without dependencies and add them
build-enterprise-runtime:
	docker build \
		-f Dockerfile.enterprise_runtime . \
		-t ${ENTERPRISE_GCR_REPO}:latest \
		--build-arg CODECOV_ENTERPRISE_RELEASE=${ENTERPRISE_GCR_REPO}:latest_no_dependencies

# CIRCLECI
# job: portable
# builds an image for deploying a portable version of the containers
build-portable: build-requirements
	DOCKER_BUILDKIT=1 docker build -f Dockerfile.circle . -t codecov/$(name) \
		--label "org.label-schema.build-date"="$(build_date)" \
		--label "org.label-schema.name"="$(name)" \
		--label "org.label-schema.vcs-ref"="$(sha)" \
		--label "org.label-schema.vendor"="Codecov" \
		--label "org.label-schema.version"="$(tag)" \
		--label "org.vcs-branch"="$(branch)" \
		--build-arg REQUIREMENTS_IMAGE=${GCR_REPO}:${REQUIREMENTS_TAG}


# CIRCLECI
# job: test
# used to push latest image tag after a successful test
push:
	docker push ${GCR_REPO}:latest

# CIRCLECI
# job: enterprise
# used to push latest image tag after a successful test
push-enterprise:
	docker push ${ENTERPRISE_GCR_REPO}:latest_no_dependencies
	docker push ${ENTERPRISE_GCR_REPO}:latest

# CIRCLECI
# job: deploy
# tags latest image with git tag
tag:
	docker pull ${GCR_REPO}:latest
	docker tag ${GCR_REPO}:latest ${GCR_REPO}:${VERSION}
	docker push ${GCR_REPO}:${VERSION}

# CIRCLECI
# job: enterprise
# tags latest image with git tag
tag-enterprise:
	docker pull ${ENTERPRISE_GCR_REPO}:latest
	docker pull ${ENTERPRISE_GCR_REPO}:latest_no_dependencies
	docker tag ${ENTERPRISE_GCR_REPO}:latest ${ENTERPRISE_GCR_REPO}:${VERSION}
	docker tag ${ENTERPRISE_GCR_REPO}:latest_no_dependencies ${ENTERPRISE_GCR_REPO}:${VERSION}_no_dependencies
	docker push ${ENTERPRISE_GCR_REPO}:${VERSION}
	docker push ${ENTERPRISE_GCR_REPO}:${VERSION}_no_dependencies

save:
	docker save -o app.tar ${GCR_REPO}:${VERSION}

# build and tag with staging tag
# - when the docker image is uploaded to GCR with the "staging" tag, spinnaker will automatically detect the new image and deploy to the staging k8s cluster
staging:
	docker load -i app.tar
	docker tag "${GCR_REPO}:${VERSION}" "${GCR_REPO}:staging-${VERSION}"
	docker push ${GCR_REPO}:staging-${VERSION}

# build and tag with production tag
# - when the docker image is uploaded to GCR with the "production" tag, spinnaker will automatically detect the new image and deploy to the production k8s cluster
production:
	docker load -i app.tar
	docker tag "${GCR_REPO}:${VERSION}" "${GCR_REPO}:production-${VERSION}"
	docker push ${GCR_REPO}:production-${VERSION}

# CIRCLECI
# job: enterprise
# deploys tagged version of the private enterprise-api
enterprise:
	docker pull ${ENTERPRISE_GCR_REPO}:${VERSION}
	docker pull ${ENTERPRISE_GCR_REPO}:${VERSION}_no_dependencies
	docker tag ${ENTERPRISE_GCR_REPO}:${VERSION} ${ENTERPRISE_GCR_REPO}:${SEMANTIC_VERSION}-${VERSION}
	docker tag ${ENTERPRISE_GCR_REPO}:${VERSION} ${dockerhub_image}:rolling
	docker tag ${ENTERPRISE_GCR_REPO}:${VERSION}_no_dependencies ${ENTERPRISE_GCR_REPO}:${SEMANTIC_VERSION}-${VERSION}_no_dependencies
	docker tag ${ENTERPRISE_GCR_REPO}:${VERSION}_no_dependencies ${dockerhub_image}:rolling_no_dependencies
	docker push ${ENTERPRISE_GCR_REPO}:${SEMANTIC_VERSION}-${VERSION}
	docker push ${dockerhub_image}:rolling
	docker push ${ENTERPRISE_GCR_REPO}:${SEMANTIC_VERSION}-${VERSION}_no_dependencies
	docker push ${dockerhub_image}:rolling_no_dependencies

# CIRCLECI
# job: enterprise-release
# deploys tagged version of the public enterprise-api
release-enterprise:
	docker pull ${ENTERPRISE_GCR_REPO}:${SEMANTIC_VERSION}-${VERSION}
	docker pull ${ENTERPRISE_GCR_REPO}:${SEMANTIC_VERSION}-${VERSION}_no_dependencies
	docker tag ${ENTERPRISE_GCR_REPO}:${SEMANTIC_VERSION}-${VERSION} ${dockerhub_image}:${SEMANTIC_VERSION}
	docker tag ${ENTERPRISE_GCR_REPO}:${SEMANTIC_VERSION}-${VERSION} ${dockerhub_image}:latest-stable
	docker tag ${ENTERPRISE_GCR_REPO}:${SEMANTIC_VERSION}-${VERSION} ${dockerhub_image}:latest-calver
	docker tag ${ENTERPRISE_GCR_REPO}:${SEMANTIC_VERSION}-${VERSION}_no_dependencies ${dockerhub_image}:${SEMANTIC_VERSION}_no_dependencies
	docker tag ${ENTERPRISE_GCR_REPO}:${SEMANTIC_VERSION}-${VERSION}_no_dependencies ${dockerhub_image}:latest-stable_no_dependencies
	docker tag ${ENTERPRISE_GCR_REPO}:${SEMANTIC_VERSION}-${VERSION}_no_dependencies ${dockerhub_image}:latest-calver_no_dependencies
	docker push ${dockerhub_image}:${SEMANTIC_VERSION}
	docker push ${dockerhub_image}:latest-stable
	docker push ${dockerhub_image}:latest-calver
	docker push ${dockerhub_image}:${SEMANTIC_VERSION}_no_dependencies
	docker push ${dockerhub_image}:latest-stable_no_dependencies
	docker push ${dockerhub_image}:latest-calver_no_dependencies

dive:
	docker load -i app.tar
	CI=true dive ${GCR_REPO}:${VERSION} --lowestEfficiency=0.97 --highestUserWastedPercent=0.06

dive-enterprise:
	CI=true dive ${ENTERPRISE_GCR_REPO}:${VERSION}_no_dependencies  --lowestEfficiency=0.9999 --highestUserWastedPercent=0.02

deep-dive:
	deep-dive --config .deep-dive.yaml ${ENTERPRISE_GCR_REPO}:${VERSION}_no_dependencies

# LOCAL
# used to test circleci jobs
# example$ make circleci-local JOB=build
circleci-local:
	circleci local execute \
		-c .circleci/local.yml \
		--job ${JOB} \
		--env GH_ACCESS_TOKEN=${GH_ACCESS_TOKEN} \
		--env GCLOUD_SERVICE_KEY=${GCLOUD_SERVICE_KEY} \
		--env GOOGLE_COMPUTE_ZONE=us-east4 \
		--env GOOGLE_PROJECT_ID=codecov-enterprise-sandbox \
		--env VERSION=${VERSION}

# LOCAL
# use locally to tag a new release version.
# this will trigger a build/test/deployment on circle ci
release:
	git checkout main
	git pull
	git tag ${VERSION}
	git push --tags

# LOCAL
# use lcoally to log-into dockerhub.
docker-login:
	docker login -u="$$DOCKER_USERNAME" -p="$$DOCKER_PASSWORD"

# CIRCLECI
# job: portable
# deploys tagged version of the portable container to dockerhub.
docker-deploy: docker-deploy-$(release_env)

# CIRCLECI
# job: portable
# deploys tagged version of the portable container to dockerhub and updates the latest tag.
docker-deploy-main: build-portable
	docker tag codecov/$(name) codecov/$(name):$(tag)
	docker push codecov/$(name):latest
	docker push codecov/$(name):$(tag)

# CIRCLECI
# job: portable
# deploys tagged version of the portable container to dockerhub when ran on PRs and locally.
docker-deploy-pr: build-portable
	docker tag codecov/$(name) codecov/$(name):$(docker_version)
	docker push codecov/$(name):$(docker_version)<|MERGE_RESOLUTION|>--- conflicted
+++ resolved
@@ -8,12 +8,10 @@
 tag ?= $(shell echo $$(git rev-list --count HEAD)$$(git show -s --format=.%ad.%h --date=format:%Y-%m-%d))
 branch = $(shell git branch | grep \* | cut -f2 -d' ')
 docker_version = $(shell git describe --always --tags --dirty | sed 's/^v//')
-<<<<<<< HEAD
-release_env = master
 dockerhub_image := codecov/self-hosted-api
-=======
+
 release_env = main
->>>>>>> 8b0a3513
+
 SEMANTIC_VERSION := `cat VERSION`
 
 ifneq ($(branch), main)
