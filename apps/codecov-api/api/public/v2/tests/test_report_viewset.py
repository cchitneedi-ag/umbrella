import os
from unittest.mock import call, patch
from urllib.parse import urlencode

<<<<<<< HEAD
from django.conf import settings
from django.test import TestCase
=======
from django.test import TestCase, override_settings
>>>>>>> c117339b
from rest_framework.reverse import reverse
from shared.reports.resources import Report, ReportFile, ReportLine
from shared.utils.sessions import Session

from codecov_auth.models import UserToken
from codecov_auth.tests.factories import OwnerFactory, UserTokenFactory
from core.tests.factories import BranchFactory, CommitFactory, RepositoryFactory


def sample_report():
    report = Report()
    first_file = ReportFile("foo/file1.py")
    first_file.append(
        1, ReportLine.create(coverage=1, sessions=[[0, 1]], complexity=(10, 2))
    )
    first_file.append(2, ReportLine.create(coverage=0, sessions=[[0, 1]]))
    first_file.append(3, ReportLine.create(coverage=1, sessions=[[0, 1]]))
    first_file.append(5, ReportLine.create(coverage=1, sessions=[[0, 1]]))
    first_file.append(6, ReportLine.create(coverage=0, sessions=[[0, 1]]))
    first_file.append(8, ReportLine.create(coverage=1, sessions=[[0, 1]]))
    first_file.append(9, ReportLine.create(coverage=1, sessions=[[0, 1]]))
    first_file.append(10, ReportLine.create(coverage=0, sessions=[[0, 1]]))
    second_file = ReportFile("bar/file2.py")
    second_file.append(12, ReportLine.create(coverage=1, sessions=[[0, 1]]))
    second_file.append(
        51, ReportLine.create(coverage="1/2", type="b", sessions=[[0, 1]])
    )
    report.append(first_file)
    report.append(second_file)
    report.add_session(Session(flags=["flag1", "flag2"]))
    return report


def flags_report():
    report = Report()
    session_a_id, _ = report.add_session(Session(flags=["flag-a"]))
    session_b_id, _ = report.add_session(Session(flags=["flag-b"]))

    file_a = ReportFile("foo/file1.py")
    file_a.append(1, ReportLine.create(coverage=1, sessions=[[session_a_id, 1]]))
    file_a.append(2, ReportLine.create(coverage=0, sessions=[[session_a_id, 0]]))
    file_a.append(3, ReportLine.create(coverage=1, sessions=[[session_a_id, 1]]))
    file_a.append(5, ReportLine.create(coverage=1, sessions=[[session_a_id, 1]]))
    file_a.append(6, ReportLine.create(coverage=0, sessions=[[session_a_id, 0]]))
    file_a.append(8, ReportLine.create(coverage=1, sessions=[[session_a_id, 1]]))
    file_a.append(9, ReportLine.create(coverage=1, sessions=[[session_a_id, 1]]))
    file_a.append(10, ReportLine.create(coverage=0, sessions=[[session_a_id, 0]]))
    report.append(file_a)

    file_b = ReportFile("bar/file2.py")
    file_b.append(12, ReportLine.create(coverage=1, sessions=[[session_b_id, 1]]))
    file_b.append(
        51, ReportLine.create(coverage="1/2", type="b", sessions=[[session_b_id, 2]])
    )
    report.append(file_b)

    return report


@patch("api.shared.repo.repository_accessors.RepoAccessors.get_repo_permissions")
class ReportViewSetTestCase(TestCase):
    def setUp(self):
        self.service = "github"
        self.username = "codecov"
        self.repo_name = "test-repo"
        self.org = OwnerFactory(username=self.username, service=self.service)
        self.repo = RepositoryFactory(author=self.org, name=self.repo_name, active=True)
        self.user = OwnerFactory(
            username="codecov-user",
            service="github",
            organizations=[self.org.ownerid],
            permission=[self.repo.repoid],
        )
        self.commit1 = CommitFactory(
            author=self.org,
            repository=self.repo,
        )
        self.commit2 = CommitFactory(
            author=self.org,
            repository=self.repo,
        )
        self.branch = BranchFactory(repository=self.repo, name="test-branch")

        self.commit3 = CommitFactory(
            author=self.org,
            repository=self.repo,
            branch=self.branch,
        )
        self.branch.head = self.commit3.commitid
        self.branch.save()

    def _request_report(self, user_token=None, **params):
        self.client.force_login(user=self.user)
        url = reverse(
            "report-detail",
            kwargs={
                "service": "github",
                "owner_username": self.org.username,
                "repo_name": self.repo.name,
            },
        )

        qs = urlencode(params)
        url = f"{url}?{qs}"
        return (
            self.client.get(url, HTTP_AUTHORIZATION=f"Bearer {user_token}")
            if user_token
            else self.client.get(url)
        )

    def _post_report(self, user_token=None, **params):
        self.client.force_login(user=self.user)
        url = reverse(
            "report-detail",
            kwargs={
                "service": "github",
                "owner_username": self.org.username,
                "repo_name": self.repo.name,
            },
        )

        qs = urlencode(params)
        url = f"{url}?{qs}"
        return (
            self.client.post(url, HTTP_AUTHORIZATION=f"Bearer {user_token}")
            if user_token
            else self.client.post(url)
        )

    @patch("services.archive.ReportService.build_report_from_commit")
    def test_report(self, build_report_from_commit, get_repo_permissions):
        get_repo_permissions.return_value = (True, True)
        build_report_from_commit.return_value = sample_report()

        res = self._request_report()
        assert res.status_code == 200
        assert res.json() == {
            "totals": {
                "files": 2,
                "lines": 10,
                "hits": 6,
                "misses": 3,
                "partials": 1,
                "coverage": 60.0,
                "branches": 1,
                "methods": 0,
                "messages": 0,
                "sessions": 1,
                "complexity": 10.0,
                "complexity_total": 2.0,
                "complexity_ratio": 500.0,
                "diff": 0,
            },
            "files": [
                {
                    "name": "foo/file1.py",
                    "totals": {
                        "files": 0,
                        "lines": 8,
                        "hits": 5,
                        "misses": 3,
                        "partials": 0,
                        "coverage": 62.5,
                        "branches": 0,
                        "methods": 0,
                        "messages": 0,
                        "sessions": 0,
                        "complexity": 10.0,
                        "complexity_total": 2.0,
                        "complexity_ratio": 500.0,
                        "diff": 0,
                    },
                    "line_coverage": [
                        [1, 0],
                        [2, 1],
                        [3, 0],
                        [5, 0],
                        [6, 1],
                        [8, 0],
                        [9, 0],
                        [10, 1],
                    ],
                },
                {
                    "name": "bar/file2.py",
                    "totals": {
                        "files": 0,
                        "lines": 2,
                        "hits": 1,
                        "misses": 0,
                        "partials": 1,
                        "coverage": 50.0,
                        "branches": 1,
                        "methods": 0,
                        "messages": 0,
                        "sessions": 0,
                        "complexity": 0.0,
                        "complexity_total": 0.0,
                        "complexity_ratio": 0,
                        "diff": 0,
                    },
                    "line_coverage": [[12, 0], [51, 2]],
                },
            ],
            "commit_file_url": f"{settings.CODECOV_DASHBOARD_URL}/{self.service}/{self.username}/{self.repo_name}/commit/{self.commit1.commitid}/tree/",
        }

        build_report_from_commit.assert_called_once_with(self.commit1)

    @patch("services.archive.ReportService.build_report_from_commit")
    def test_report_commit_sha(self, build_report_from_commit, get_repo_permissions):
        get_repo_permissions.return_value = (True, True)
        build_report_from_commit.return_value = sample_report()

        res = self._request_report(sha=self.commit2.commitid)
        assert res.status_code == 200
        assert res.json() == {
            "totals": {
                "files": 2,
                "lines": 10,
                "hits": 6,
                "misses": 3,
                "partials": 1,
                "coverage": 60.0,
                "branches": 1,
                "methods": 0,
                "messages": 0,
                "sessions": 1,
                "complexity": 10.0,
                "complexity_total": 2.0,
                "complexity_ratio": 500.0,
                "diff": 0,
            },
            "files": [
                {
                    "name": "foo/file1.py",
                    "totals": {
                        "files": 0,
                        "lines": 8,
                        "hits": 5,
                        "misses": 3,
                        "partials": 0,
                        "coverage": 62.5,
                        "branches": 0,
                        "methods": 0,
                        "messages": 0,
                        "sessions": 0,
                        "complexity": 10.0,
                        "complexity_total": 2.0,
                        "complexity_ratio": 500.0,
                        "diff": 0,
                    },
                    "line_coverage": [
                        [1, 0],
                        [2, 1],
                        [3, 0],
                        [5, 0],
                        [6, 1],
                        [8, 0],
                        [9, 0],
                        [10, 1],
                    ],
                },
                {
                    "name": "bar/file2.py",
                    "totals": {
                        "files": 0,
                        "lines": 2,
                        "hits": 1,
                        "misses": 0,
                        "partials": 1,
                        "coverage": 50.0,
                        "branches": 1,
                        "methods": 0,
                        "messages": 0,
                        "sessions": 0,
                        "complexity": 0.0,
                        "complexity_total": 0.0,
                        "complexity_ratio": 0,
                        "diff": 0,
                    },
                    "line_coverage": [[12, 0], [51, 2]],
                },
            ],
            "commit_file_url": f"{settings.CODECOV_DASHBOARD_URL}/{self.service}/{self.username}/{self.repo_name}/commit/{self.commit2.commitid}/tree/",
        }

        build_report_from_commit.assert_called_once_with(self.commit2)

    @patch("services.archive.ReportService.build_report_from_commit")
    def test_report_nonexistent_commit_sha(
        self, build_report_from_commit, get_repo_permissions
    ):
        get_repo_permissions.return_value = (True, True)
        build_report_from_commit.return_value = sample_report()

        sha = "aSD*FAJ#GVUAJS-random-sha"
        res = self._request_report(sha=sha)
        assert res.status_code == 404
        assert res.json() == {
            "detail": f"The commit {sha} is not in our records. Please specify valid commit."
        }

    @patch("services.archive.ReportService.build_report_from_commit")
    def test_report_branch(self, build_report_from_commit, get_repo_permissions):
        get_repo_permissions.return_value = (True, True)
        build_report_from_commit.return_value = sample_report()

        res = self._request_report(branch="test-branch")
        assert res.status_code == 200
        assert res.json() == {
            "totals": {
                "files": 2,
                "lines": 10,
                "hits": 6,
                "misses": 3,
                "partials": 1,
                "coverage": 60.0,
                "branches": 1,
                "methods": 0,
                "messages": 0,
                "sessions": 1,
                "complexity": 10.0,
                "complexity_total": 2.0,
                "complexity_ratio": 500.0,
                "diff": 0,
            },
            "files": [
                {
                    "name": "foo/file1.py",
                    "totals": {
                        "files": 0,
                        "lines": 8,
                        "hits": 5,
                        "misses": 3,
                        "partials": 0,
                        "coverage": 62.5,
                        "branches": 0,
                        "methods": 0,
                        "messages": 0,
                        "sessions": 0,
                        "complexity": 10.0,
                        "complexity_total": 2.0,
                        "complexity_ratio": 500.0,
                        "diff": 0,
                    },
                    "line_coverage": [
                        [1, 0],
                        [2, 1],
                        [3, 0],
                        [5, 0],
                        [6, 1],
                        [8, 0],
                        [9, 0],
                        [10, 1],
                    ],
                },
                {
                    "name": "bar/file2.py",
                    "totals": {
                        "files": 0,
                        "lines": 2,
                        "hits": 1,
                        "misses": 0,
                        "partials": 1,
                        "coverage": 50.0,
                        "branches": 1,
                        "methods": 0,
                        "messages": 0,
                        "sessions": 0,
                        "complexity": 0.0,
                        "complexity_total": 0.0,
                        "complexity_ratio": 0,
                        "diff": 0,
                    },
                    "line_coverage": [[12, 0], [51, 2]],
                },
            ],
            "commit_file_url": f"{settings.CODECOV_DASHBOARD_URL}/{self.service}/{self.username}/{self.repo_name}/commit/{self.commit3.commitid}/tree/",
        }

        build_report_from_commit.assert_called_once_with(self.commit3)

    @patch("services.archive.ReportService.build_report_from_commit")
    def test_report_nonexistent_branch(
        self, build_report_from_commit, get_repo_permissions
    ):
        get_repo_permissions.return_value = (True, True)
        build_report_from_commit.return_value = sample_report()

        branch = "random-nonexistent-branch-aaa"
        res = self._request_report(branch=branch)
        assert res.status_code == 404
        assert res.json() == {
            "detail": f"The branch '{branch}' in not in our records. Please provide a valid branch name."
        }

    @patch("services.archive.ReportService.build_report_from_commit")
    def test_report_path(self, build_report_from_commit, get_repo_permissions):
        get_repo_permissions.return_value = (True, True)
        build_report_from_commit.return_value = sample_report()

        res = self._request_report(path="bar")
        assert res.status_code == 200
        assert res.json() == {
            "totals": {
                "files": 1,
                "lines": 2,
                "hits": 1,
                "misses": 0,
                "partials": 1,
                "coverage": 50.0,
                "branches": 1,
                "methods": 0,
                "messages": 0,
                "sessions": 1,
                "complexity": 0.0,
                "complexity_total": 0.0,
                "complexity_ratio": 0,
                "diff": 0,
            },
            "files": [
                {
                    "name": "bar/file2.py",
                    "totals": {
                        "files": 0,
                        "lines": 2,
                        "hits": 1,
                        "misses": 0,
                        "partials": 1,
                        "coverage": 50.0,
                        "branches": 1,
                        "methods": 0,
                        "messages": 0,
                        "sessions": 0,
                        "complexity": 0.0,
                        "complexity_total": 0.0,
                        "complexity_ratio": 0,
                        "diff": 0,
                    },
                    "line_coverage": [[12, 0], [51, 2]],
                }
            ],
            "commit_file_url": f"{settings.CODECOV_DASHBOARD_URL}/{self.service}/{self.username}/{self.repo_name}/commit/{self.commit1.commitid}/tree/bar",
        }

        build_report_from_commit.assert_called_once_with(self.commit1)

    @patch("services.archive.ReportService.build_report_from_commit")
    def test_report_invalid_path(self, build_report_from_commit, get_repo_permissions):
        get_repo_permissions.return_value = (True, True)
        build_report_from_commit.return_value = sample_report()
        path = "random-path-that-doesnt-exist-1234"

        res = self._request_report(path=path)
        assert res.status_code == 404
        assert res.json() == {
            "detail": f"The file path '{path}' does not exist. Please provide an existing file path."
        }

        build_report_from_commit.assert_called_once_with(self.commit1)

    @patch("services.archive.ReportService.build_report_from_commit")
    def test_report_flag(self, build_report_from_commit, get_repo_permissions):
        get_repo_permissions.return_value = (True, True)
        build_report_from_commit.return_value = flags_report()

        res = self._request_report(flag="flag-a")
        assert res.status_code == 200
        assert res.json() == {
            "totals": {
                "files": 1,
                "lines": 8,
                "hits": 5,
                "misses": 3,
                "partials": 0,
                "coverage": 62.5,
                "branches": 0,
                "methods": 0,
                "messages": 0,
                "sessions": 1,
                "complexity": 0.0,
                "complexity_total": 0.0,
                "complexity_ratio": 0,
                "diff": 0,
            },
            "files": [
                {
                    "name": "foo/file1.py",
                    "totals": {
                        "files": 0,
                        "lines": 8,
                        "hits": 5,
                        "misses": 3,
                        "partials": 0,
                        "coverage": 62.5,
                        "branches": 0,
                        "methods": 0,
                        "messages": 0,
                        "sessions": 0,
                        "complexity": 0.0,
                        "complexity_total": 0.0,
                        "complexity_ratio": 0,
                        "diff": 0,
                    },
                    "line_coverage": [
                        [1, 0],
                        [2, 1],
                        [3, 0],
                        [5, 0],
                        [6, 1],
                        [8, 0],
                        [9, 0],
                        [10, 1],
                    ],
                },
                {
                    "name": "bar/file2.py",
                    "totals": {
                        "files": 0,
                        "lines": 0,
                        "hits": 0,
                        "misses": 0,
                        "partials": 0,
                        "coverage": 0,
                        "branches": 0,
                        "methods": 0,
                        "messages": 0,
                        "sessions": 0,
                        "complexity": 0.0,
                        "complexity_total": 0.0,
                        "complexity_ratio": 0,
                        "diff": 0,
                    },
                    "line_coverage": [],
                },
            ],
            "commit_file_url": f"{settings.CODECOV_DASHBOARD_URL}/{self.service}/{self.username}/{self.repo_name}/commit/{self.commit1.commitid}/tree/",
        }

        build_report_from_commit.assert_called_once_with(self.commit1)

        res = self._request_report(flag="flag-b")
        assert res.status_code == 200
        assert res.json() == {
            "totals": {
                "files": 1,
                "lines": 2,
                "hits": 2,
                "misses": 0,
                "partials": 0,
                "coverage": 100.0,
                "branches": 1,
                "methods": 0,
                "messages": 0,
                "sessions": 1,
                "complexity": 0.0,
                "complexity_total": 0.0,
                "complexity_ratio": 0,
                "diff": 0,
            },
            "files": [
                {
                    "name": "foo/file1.py",
                    "totals": {
                        "files": 0,
                        "lines": 0,
                        "hits": 0,
                        "misses": 0,
                        "partials": 0,
                        "coverage": 0,
                        "branches": 0,
                        "methods": 0,
                        "messages": 0,
                        "sessions": 0,
                        "complexity": 0.0,
                        "complexity_total": 0.0,
                        "complexity_ratio": 0,
                        "diff": 0,
                    },
                    "line_coverage": [],
                },
                {
                    "name": "bar/file2.py",
                    "totals": {
                        "files": 0,
                        "lines": 2,
                        "hits": 2,
                        "misses": 0,
                        "partials": 0,
                        "coverage": 100.0,
                        "branches": 1,
                        "methods": 0,
                        "messages": 0,
                        "sessions": 0,
                        "complexity": 0.0,
                        "complexity_total": 0.0,
                        "complexity_ratio": 0,
                        "diff": 0,
                    },
                    "line_coverage": [[12, 0], [51, 0]],
                },
            ],
            "commit_file_url": f"{settings.CODECOV_DASHBOARD_URL}/{self.service}/{self.username}/{self.repo_name}/commit/{self.commit1.commitid}/tree/",
        }

        build_report_from_commit.assert_has_calls(
            [call(self.commit1), call(self.commit1)]
        )

    @patch("api.shared.permissions.RepositoryArtifactPermissions.has_permission")
    @patch("api.shared.permissions.SuperTokenPermissions.has_permission")
    def test_no_report_if_unauthenticated_token_request(
        self,
        super_token_permissions_has_permission,
        repository_artifact_permisssions_has_permission,
        _,
    ):
        super_token_permissions_has_permission.return_value = False
        repository_artifact_permisssions_has_permission.return_value = False

        res = self._request_report()
        assert res.status_code == 403
        assert (
            res.data["detail"] == "You do not have permission to perform this action."
        )

    @override_settings(SUPER_API_TOKEN="testaxs3o76rdcdpfzexuccx3uatui2nw73r")
    @patch("api.shared.permissions.RepositoryArtifactPermissions.has_permission")
    def test_no_report_if_not_super_token_nor_user_token(
        self, repository_artifact_permisssions_has_permission, _
    ):
        repository_artifact_permisssions_has_permission.return_value = False
        res = self._request_report("73c8d301-2e0b-42c0-9ace-95eef6b68e86")
        assert res.status_code == 401
        assert res.data["detail"] == "Invalid token."

    @override_settings(SUPER_API_TOKEN="testaxs3o76rdcdpfzexuccx3uatui2nw73r")
    @patch("api.shared.permissions.RepositoryArtifactPermissions.has_permission")
    def test_no_report_if_super_token_but_no_GET_request(
        self, repository_artifact_permisssions_has_permission, _
    ):
        repository_artifact_permisssions_has_permission.return_value = False
        res = self._post_report("testaxs3o76rdcdpfzexuccx3uatui2nw73r")
        assert res.status_code == 403
        assert (
            res.data["detail"] == "You do not have permission to perform this action."
        )

    @override_settings(SUPER_API_TOKEN="testaxs3o76rdcdpfzexuccx3uatui2nw73r")
    @patch("services.archive.ReportService.build_report_from_commit")
    def test_report_super_token_permission_success(
        self,
        build_report_from_commit,
        _,
    ):
        build_report_from_commit.return_value = sample_report()
        res = self._request_report("testaxs3o76rdcdpfzexuccx3uatui2nw73r")
        assert res.status_code == 200
        assert res.json() == {
            "totals": {
                "files": 2,
                "lines": 10,
                "hits": 6,
                "misses": 3,
                "partials": 1,
                "coverage": 60.0,
                "branches": 1,
                "methods": 0,
                "messages": 0,
                "sessions": 1,
                "complexity": 10.0,
                "complexity_total": 2.0,
                "complexity_ratio": 500.0,
                "diff": 0,
            },
            "files": [
                {
                    "name": "foo/file1.py",
                    "totals": {
                        "files": 0,
                        "lines": 8,
                        "hits": 5,
                        "misses": 3,
                        "partials": 0,
                        "coverage": 62.5,
                        "branches": 0,
                        "methods": 0,
                        "messages": 0,
                        "sessions": 0,
                        "complexity": 10.0,
                        "complexity_total": 2.0,
                        "complexity_ratio": 500.0,
                        "diff": 0,
                    },
                    "line_coverage": [
                        [1, 0],
                        [2, 1],
                        [3, 0],
                        [5, 0],
                        [6, 1],
                        [8, 0],
                        [9, 0],
                        [10, 1],
                    ],
                },
                {
                    "name": "bar/file2.py",
                    "totals": {
                        "files": 0,
                        "lines": 2,
                        "hits": 1,
                        "misses": 0,
                        "partials": 1,
                        "coverage": 50.0,
                        "branches": 1,
                        "methods": 0,
                        "messages": 0,
                        "sessions": 0,
                        "complexity": 0.0,
                        "complexity_total": 0.0,
                        "complexity_ratio": 0,
                        "diff": 0,
                    },
                    "line_coverage": [[12, 0], [51, 2]],
                },
            ],
        }

        build_report_from_commit.assert_called_once_with(self.commit1)

    @override_settings(SUPER_API_TOKEN="testaxs3o76rdcdpfzexuccx3uatui2nw73r")
    @patch("api.shared.permissions.RepositoryPermissionsService.user_is_activated")
    @patch("services.archive.ReportService.build_report_from_commit")
    def test_report_success_if_token_is_not_super_but_is_user_token(
        self, build_report_from_commit, mock_is_user_activated, get_repo_permissions
    ):
        build_report_from_commit.return_value = sample_report()
        mock_is_user_activated.return_value = True
        get_repo_permissions.return_value = (True, True)
        user_token = UserTokenFactory(
            owner=self.user,
        )
        res = self._request_report(user_token.token)
        assert res.status_code == 200
        assert res.json() == {
            "totals": {
                "files": 2,
                "lines": 10,
                "hits": 6,
                "misses": 3,
                "partials": 1,
                "coverage": 60.0,
                "branches": 1,
                "methods": 0,
                "messages": 0,
                "sessions": 1,
                "complexity": 10.0,
                "complexity_total": 2.0,
                "complexity_ratio": 500.0,
                "diff": 0,
            },
            "files": [
                {
                    "name": "foo/file1.py",
                    "totals": {
                        "files": 0,
                        "lines": 8,
                        "hits": 5,
                        "misses": 3,
                        "partials": 0,
                        "coverage": 62.5,
                        "branches": 0,
                        "methods": 0,
                        "messages": 0,
                        "sessions": 0,
                        "complexity": 10.0,
                        "complexity_total": 2.0,
                        "complexity_ratio": 500.0,
                        "diff": 0,
                    },
                    "line_coverage": [
                        [1, 0],
                        [2, 1],
                        [3, 0],
                        [5, 0],
                        [6, 1],
                        [8, 0],
                        [9, 0],
                        [10, 1],
                    ],
                },
                {
                    "name": "bar/file2.py",
                    "totals": {
                        "files": 0,
                        "lines": 2,
                        "hits": 1,
                        "misses": 0,
                        "partials": 1,
                        "coverage": 50.0,
                        "branches": 1,
                        "methods": 0,
                        "messages": 0,
                        "sessions": 0,
                        "complexity": 0.0,
                        "complexity_total": 0.0,
                        "complexity_ratio": 0,
                        "diff": 0,
                    },
                    "line_coverage": [[12, 0], [51, 2]],
                },
            ],
        }

        build_report_from_commit.assert_called_once_with(self.commit1)<|MERGE_RESOLUTION|>--- conflicted
+++ resolved
@@ -2,12 +2,8 @@
 from unittest.mock import call, patch
 from urllib.parse import urlencode
 
-<<<<<<< HEAD
 from django.conf import settings
-from django.test import TestCase
-=======
 from django.test import TestCase, override_settings
->>>>>>> c117339b
 from rest_framework.reverse import reverse
 from shared.reports.resources import Report, ReportFile, ReportLine
 from shared.utils.sessions import Session
@@ -735,6 +731,7 @@
                     "line_coverage": [[12, 0], [51, 2]],
                 },
             ],
+            "commit_file_url": f"{settings.CODECOV_DASHBOARD_URL}/{self.service}/{self.username}/{self.repo_name}/commit/{self.commit1.commitid}/tree/"
         }
 
         build_report_from_commit.assert_called_once_with(self.commit1)
@@ -821,6 +818,7 @@
                     "line_coverage": [[12, 0], [51, 2]],
                 },
             ],
+            "commit_file_url": f"{settings.CODECOV_DASHBOARD_URL}/{self.service}/{self.username}/{self.repo_name}/commit/{self.commit1.commitid}/tree/"
         }
 
         build_report_from_commit.assert_called_once_with(self.commit1)