<<<<<<< HEAD
from datetime import datetime

=======
from django.db.models import Avg, Max, Min
from drf_spectacular.utils import extend_schema
>>>>>>> 11e30356
from rest_framework import mixins, viewsets
from rest_framework.exceptions import APIException

from api.public.v2.schema import repo_parameters
from api.shared.mixins import RepoPropertyMixin
from api.shared.permissions import RepositoryArtifactPermissions
from reports.models import RepositoryFlag
<<<<<<< HEAD
from timeseries.helpers import (
    aggregate_measurements,
    repository_coverage_measurements_with_fallback,
)
from timeseries.models import Interval, MeasurementName, MeasurementSummary
=======
from timeseries.models import (
    Interval,
    MeasurementName,
    MeasurementSummary,
    MeasurementSummary1Day,
)
>>>>>>> 11e30356

from .filters import MeasurementFilters
from .serializers import MeasurementSerializer


class InvalidInterval(APIException):
    status_code = 422
    default_detail = "You must specify an interval (1d/7d/30d)"
    default_code = "invalid_interval"


intervals = {
    "1d": Interval.INTERVAL_1_DAY,
    "7d": Interval.INTERVAL_7_DAY,
    "30d": Interval.INTERVAL_30_DAY,
}


@extend_schema(parameters=repo_parameters, tags=["Coverage"])
class CoverageViewSet(
    viewsets.GenericViewSet,
    mixins.ListModelMixin,
    RepoPropertyMixin,
):
    permission_classes = [RepositoryArtifactPermissions]
    serializer_class = MeasurementSerializer
    filterset_class = MeasurementFilters

    # this is here so that drf-spectacular can introspect the model filters
    queryset = MeasurementSummary1Day.objects.none()

    def get_queryset(self):
        return repository_coverage_measurements_with_fallback(
            self.repo,
            self.get_measurement_interval(),
            start_date=self.request.query_params.get(
                "start_date", datetime(2000, 1, 1)
            ),
            end_date=self.request.query_params.get("end_date", datetime.now()),
            branch=self.request.query_params.get("branch"),
        )

    def get_measurement_interval(self) -> Interval:
        interval_name = self.request.query_params.get("interval")
        if interval_name not in intervals:
            raise InvalidInterval()

        return intervals[interval_name]

<<<<<<< HEAD

class FlagCoverageViewSet(CoverageViewSet):
    def get_queryset(self):
        queryset = MeasurementSummary.agg_by(self.get_measurement_interval())

        flag = RepositoryFlag.objects.filter(
            repository_id=self.repo.pk,
            flag_name=self.kwargs["flag_name"],
        ).first()
        if not flag:
            return queryset.none()

        queryset = queryset.filter(
            name=MeasurementName.FLAG_COVERAGE.value,
            owner_id=self.repo.author_id,
            repo_id=self.repo.pk,
            flag_id=flag.pk,
        )

        return aggregate_measurements(
            queryset, ["timestamp_bin", "owner_id", "repo_id", "flag_id"]
        )
=======
    def get_measurement_name(self) -> MeasurementName:
        return MeasurementName.COVERAGE

    @extend_schema(summary="Coverage trend")
    def list(self, request, *args, **kwargs):
        """
        Returns a paginated list of timeseries measurements aggregated by the specified
        `interval`.

        Optionally filterable by:
        * `branch`
        * `start_date`
        * `end_date`
        """
        return super().list(request, *args, **kwargs)


@extend_schema(parameters=repo_parameters, tags=["Flags"])
class FlagCoverageViewSet(CoverageViewSet):
    def get_measurement_name(self) -> MeasurementName:
        return MeasurementName.FLAG_COVERAGE

    @extend_schema(summary="Flag coverage trend")
    def list(self, request, *args, **kwargs):
        return super().list(request, *args, **kwargs)
>>>>>>> 11e30356
<|MERGE_RESOLUTION|>--- conflicted
+++ resolved
@@ -1,10 +1,6 @@
-<<<<<<< HEAD
 from datetime import datetime
 
-=======
-from django.db.models import Avg, Max, Min
 from drf_spectacular.utils import extend_schema
->>>>>>> 11e30356
 from rest_framework import mixins, viewsets
 from rest_framework.exceptions import APIException
 
@@ -12,20 +8,16 @@
 from api.shared.mixins import RepoPropertyMixin
 from api.shared.permissions import RepositoryArtifactPermissions
 from reports.models import RepositoryFlag
-<<<<<<< HEAD
 from timeseries.helpers import (
     aggregate_measurements,
     repository_coverage_measurements_with_fallback,
 )
-from timeseries.models import Interval, MeasurementName, MeasurementSummary
-=======
 from timeseries.models import (
     Interval,
     MeasurementName,
     MeasurementSummary,
     MeasurementSummary1Day,
 )
->>>>>>> 11e30356
 
 from .filters import MeasurementFilters
 from .serializers import MeasurementSerializer
@@ -75,8 +67,21 @@
 
         return intervals[interval_name]
 
-<<<<<<< HEAD
+    @extend_schema(summary="Coverage trend")
+    def list(self, request, *args, **kwargs):
+        """
+        Returns a paginated list of timeseries measurements aggregated by the specified
+        `interval`.
 
+        Optionally filterable by:
+        * `branch`
+        * `start_date`
+        * `end_date`
+        """
+        return super().list(request, *args, **kwargs)
+
+
+@extend_schema(parameters=repo_parameters, tags=["Flags"])
 class FlagCoverageViewSet(CoverageViewSet):
     def get_queryset(self):
         queryset = MeasurementSummary.agg_by(self.get_measurement_interval())
@@ -97,31 +102,4 @@
 
         return aggregate_measurements(
             queryset, ["timestamp_bin", "owner_id", "repo_id", "flag_id"]
-        )
-=======
-    def get_measurement_name(self) -> MeasurementName:
-        return MeasurementName.COVERAGE
-
-    @extend_schema(summary="Coverage trend")
-    def list(self, request, *args, **kwargs):
-        """
-        Returns a paginated list of timeseries measurements aggregated by the specified
-        `interval`.
-
-        Optionally filterable by:
-        * `branch`
-        * `start_date`
-        * `end_date`
-        """
-        return super().list(request, *args, **kwargs)
-
-
-@extend_schema(parameters=repo_parameters, tags=["Flags"])
-class FlagCoverageViewSet(CoverageViewSet):
-    def get_measurement_name(self) -> MeasurementName:
-        return MeasurementName.FLAG_COVERAGE
-
-    @extend_schema(summary="Flag coverage trend")
-    def list(self, request, *args, **kwargs):
-        return super().list(request, *args, **kwargs)
->>>>>>> 11e30356
+        )